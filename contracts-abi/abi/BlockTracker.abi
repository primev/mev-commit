--- conflicted
+++ resolved
@@ -24,13 +24,6 @@
       }
     ],
     "stateMutability": "view"
-  },
-  {
-    "type": "function",
-    "name": "acceptOwnership",
-    "inputs": [],
-    "outputs": [],
-    "stateMutability": "nonpayable"
   },
   {
     "type": "function",
@@ -217,19 +210,6 @@
   {
     "type": "function",
     "name": "owner",
-    "inputs": [],
-    "outputs": [
-      {
-        "name": "",
-        "type": "address",
-        "internalType": "address"
-      }
-    ],
-    "stateMutability": "view"
-  },
-  {
-    "type": "function",
-    "name": "pendingOwner",
     "inputs": [],
     "outputs": [
       {
@@ -375,27 +355,16 @@
   },
   {
     "type": "event",
-<<<<<<< HEAD
-    "name": "OwnershipTransferStarted",
-    "inputs": [
-      {
-        "name": "previousOwner",
-=======
     "name": "OracleAccountSet",
     "inputs": [
       {
         "name": "oldOracleAccount",
->>>>>>> f436d081
-        "type": "address",
-        "indexed": true,
-        "internalType": "address"
-      },
-      {
-<<<<<<< HEAD
-        "name": "newOwner",
-=======
+        "type": "address",
+        "indexed": true,
+        "internalType": "address"
+      },
+      {
         "name": "newOracleAccount",
->>>>>>> f436d081
         "type": "address",
         "indexed": true,
         "internalType": "address"
