[
  {
    "type": "constructor",
    "inputs": [],
    "stateMutability": "nonpayable"
  },
  {
    "type": "fallback",
    "stateMutability": "payable"
  },
  {
    "type": "receive",
    "stateMutability": "payable"
  },
  {
    "type": "function",
    "name": "UPGRADE_INTERFACE_VERSION",
    "inputs": [],
    "outputs": [
      {
        "name": "",
        "type": "string",
        "internalType": "string"
      }
    ],
    "stateMutability": "view"
  },
  {
    "type": "function",
    "name": "acceptOwnership",
    "inputs": [],
    "outputs": [],
    "stateMutability": "nonpayable"
  },
  {
    "type": "function",
    "name": "addBuilderAddress",
    "inputs": [
      {
        "name": "builderName",
        "type": "string",
        "internalType": "string"
      },
      {
        "name": "builderAddress",
        "type": "address",
        "internalType": "address"
      }
    ],
    "outputs": [],
    "stateMutability": "nonpayable"
  },
  {
    "type": "function",
    "name": "blockBuilderNameToAddress",
    "inputs": [
      {
        "name": "",
        "type": "string",
        "internalType": "string"
      }
    ],
    "outputs": [
      {
        "name": "",
        "type": "address",
        "internalType": "address"
      }
    ],
    "stateMutability": "view"
  },
  {
    "type": "function",
    "name": "blockWinners",
    "inputs": [
      {
        "name": "",
        "type": "uint256",
        "internalType": "uint256"
      }
    ],
    "outputs": [
      {
        "name": "",
        "type": "address",
        "internalType": "address"
      }
    ],
    "stateMutability": "view"
  },
  {
    "type": "function",
    "name": "blocksPerWindow",
    "inputs": [],
    "outputs": [
      {
        "name": "",
        "type": "uint256",
        "internalType": "uint256"
      }
    ],
    "stateMutability": "view"
  },
  {
    "type": "function",
    "name": "currentWindow",
    "inputs": [],
    "outputs": [
      {
        "name": "",
        "type": "uint256",
        "internalType": "uint256"
      }
    ],
    "stateMutability": "view"
  },
  {
    "type": "function",
    "name": "getBlockWinner",
    "inputs": [
      {
        "name": "blockNumber",
        "type": "uint256",
        "internalType": "uint256"
      }
    ],
    "outputs": [
      {
        "name": "",
        "type": "address",
        "internalType": "address"
      }
    ],
    "stateMutability": "view"
  },
  {
    "type": "function",
    "name": "getBlocksPerWindow",
    "inputs": [],
    "outputs": [
      {
        "name": "",
        "type": "uint256",
        "internalType": "uint256"
      }
    ],
    "stateMutability": "view"
  },
  {
    "type": "function",
    "name": "getBuilder",
    "inputs": [
      {
        "name": "builderNameGrafiti",
        "type": "string",
        "internalType": "string"
      }
    ],
    "outputs": [
      {
        "name": "",
        "type": "address",
        "internalType": "address"
      }
    ],
    "stateMutability": "view"
  },
  {
    "type": "function",
    "name": "getCurrentWindow",
    "inputs": [],
    "outputs": [
      {
        "name": "",
        "type": "uint256",
        "internalType": "uint256"
      }
    ],
    "stateMutability": "view"
  },
  {
    "type": "function",
    "name": "initialize",
    "inputs": [
      {
        "name": "blocksPerWindow_",
        "type": "uint256",
        "internalType": "uint256"
      },
      {
        "name": "oracleAccount_",
        "type": "address",
        "internalType": "address"
      },
      {
        "name": "owner_",
        "type": "address",
        "internalType": "address"
      }
    ],
    "outputs": [],
    "stateMutability": "nonpayable"
  },
  {
    "type": "function",
    "name": "oracleAccount",
    "inputs": [],
    "outputs": [
      {
        "name": "",
        "type": "address",
        "internalType": "address"
      }
    ],
    "stateMutability": "view"
  },
  {
    "type": "function",
    "name": "owner",
    "inputs": [],
    "outputs": [
      {
        "name": "",
        "type": "address",
        "internalType": "address"
      }
    ],
    "stateMutability": "view"
  },
  {
    "type": "function",
    "name": "pendingOwner",
    "inputs": [],
    "outputs": [
      {
        "name": "",
        "type": "address",
        "internalType": "address"
      }
    ],
    "stateMutability": "view"
  },
  {
    "type": "function",
    "name": "proxiableUUID",
    "inputs": [],
    "outputs": [
      {
        "name": "",
        "type": "bytes32",
        "internalType": "bytes32"
      }
    ],
    "stateMutability": "view"
  },
  {
    "type": "function",
    "name": "recordL1Block",
    "inputs": [
      {
        "name": "_blockNumber",
        "type": "uint256",
        "internalType": "uint256"
      },
      {
        "name": "_winnerGraffiti",
        "type": "string",
        "internalType": "string"
      }
    ],
    "outputs": [],
    "stateMutability": "nonpayable"
  },
  {
    "type": "function",
    "name": "renounceOwnership",
    "inputs": [],
    "outputs": [],
    "stateMutability": "nonpayable"
  },
  {
    "type": "function",
    "name": "setOracleAccount",
    "inputs": [
      {
        "name": "newOracleAccount",
        "type": "address",
        "internalType": "address"
      }
    ],
    "outputs": [],
    "stateMutability": "nonpayable"
  },
  {
    "type": "function",
    "name": "transferOwnership",
    "inputs": [
      {
        "name": "newOwner",
        "type": "address",
        "internalType": "address"
      }
    ],
    "outputs": [],
    "stateMutability": "nonpayable"
  },
  {
    "type": "function",
    "name": "upgradeToAndCall",
    "inputs": [
      {
        "name": "newImplementation",
        "type": "address",
        "internalType": "address"
      },
      {
        "name": "data",
        "type": "bytes",
        "internalType": "bytes"
      }
    ],
    "outputs": [],
    "stateMutability": "payable"
  },
  {
    "type": "event",
    "name": "Initialized",
    "inputs": [
      {
        "name": "version",
        "type": "uint64",
        "indexed": false,
        "internalType": "uint64"
      }
    ],
    "anonymous": false
  },
  {
    "type": "event",
    "name": "NewL1Block",
    "inputs": [
      {
        "name": "blockNumber",
        "type": "uint256",
        "indexed": true,
        "internalType": "uint256"
      },
      {
        "name": "winner",
        "type": "address",
        "indexed": true,
        "internalType": "address"
      },
      {
        "name": "window",
        "type": "uint256",
        "indexed": true,
        "internalType": "uint256"
      }
    ],
    "anonymous": false
  },
  {
    "type": "event",
    "name": "NewWindow",
    "inputs": [
      {
        "name": "window",
        "type": "uint256",
        "indexed": true,
        "internalType": "uint256"
      }
    ],
    "anonymous": false
  },
  {
    "type": "event",
<<<<<<< HEAD
=======
    "name": "OracleAccountSet",
    "inputs": [
      {
        "name": "oldOracleAccount",
        "type": "address",
        "indexed": true,
        "internalType": "address"
      },
      {
        "name": "newOracleAccount",
        "type": "address",
        "indexed": true,
        "internalType": "address"
      }
    ],
    "anonymous": false
  },
  {
    "type": "event",
>>>>>>> 536d57ea
    "name": "OwnershipTransferStarted",
    "inputs": [
      {
        "name": "previousOwner",
        "type": "address",
        "indexed": true,
        "internalType": "address"
      },
      {
        "name": "newOwner",
        "type": "address",
        "indexed": true,
        "internalType": "address"
      }
    ],
    "anonymous": false
  },
  {
    "type": "event",
    "name": "OwnershipTransferred",
    "inputs": [
      {
        "name": "previousOwner",
        "type": "address",
        "indexed": true,
        "internalType": "address"
      },
      {
        "name": "newOwner",
        "type": "address",
        "indexed": true,
        "internalType": "address"
      }
    ],
    "anonymous": false
  },
  {
    "type": "event",
    "name": "Upgraded",
    "inputs": [
      {
        "name": "implementation",
        "type": "address",
        "indexed": true,
        "internalType": "address"
      }
    ],
    "anonymous": false
  },
  {
    "type": "error",
    "name": "AddressEmptyCode",
    "inputs": [
      {
        "name": "target",
        "type": "address",
        "internalType": "address"
      }
    ]
  },
  {
    "type": "error",
    "name": "ERC1967InvalidImplementation",
    "inputs": [
      {
        "name": "implementation",
        "type": "address",
        "internalType": "address"
      }
    ]
  },
  {
    "type": "error",
    "name": "ERC1967NonPayable",
    "inputs": []
  },
  {
    "type": "error",
    "name": "FailedInnerCall",
    "inputs": []
  },
  {
    "type": "error",
    "name": "InvalidInitialization",
    "inputs": []
  },
  {
    "type": "error",
    "name": "NotInitializing",
    "inputs": []
  },
  {
    "type": "error",
    "name": "OwnableInvalidOwner",
    "inputs": [
      {
        "name": "owner",
        "type": "address",
        "internalType": "address"
      }
    ]
  },
  {
    "type": "error",
    "name": "OwnableUnauthorizedAccount",
    "inputs": [
      {
        "name": "account",
        "type": "address",
        "internalType": "address"
      }
    ]
  },
  {
    "type": "error",
    "name": "UUPSUnauthorizedCallContext",
    "inputs": []
  },
  {
    "type": "error",
    "name": "UUPSUnsupportedProxiableUUID",
    "inputs": [
      {
        "name": "slot",
        "type": "bytes32",
        "internalType": "bytes32"
      }
    ]
  }
]<|MERGE_RESOLUTION|>--- conflicted
+++ resolved
@@ -375,8 +375,6 @@
   },
   {
     "type": "event",
-<<<<<<< HEAD
-=======
     "name": "OracleAccountSet",
     "inputs": [
       {
@@ -396,7 +394,6 @@
   },
   {
     "type": "event",
->>>>>>> 536d57ea
     "name": "OwnershipTransferStarted",
     "inputs": [
       {
