[
  {
    "type": "constructor",
    "inputs": [],
    "stateMutability": "nonpayable"
  },
  {
    "type": "fallback",
    "stateMutability": "payable"
  },
  {
    "type": "receive",
    "stateMutability": "payable"
  },
  {
    "type": "function",
    "name": "PERCENT",
    "inputs": [],
    "outputs": [
      {
        "name": "",
        "type": "uint256",
        "internalType": "uint256"
      }
    ],
    "stateMutability": "view"
  },
  {
    "type": "function",
    "name": "PRECISION",
    "inputs": [],
    "outputs": [
      {
        "name": "",
        "type": "uint256",
        "internalType": "uint256"
      }
    ],
    "stateMutability": "view"
  },
  {
    "type": "function",
    "name": "UPGRADE_INTERFACE_VERSION",
    "inputs": [],
    "outputs": [
      {
        "name": "",
        "type": "string",
        "internalType": "string"
      }
    ],
    "stateMutability": "view"
  },
  {
    "type": "function",
    "name": "acceptOwnership",
    "inputs": [],
    "outputs": [],
    "stateMutability": "nonpayable"
  },
  {
    "type": "function",
    "name": "bidPayment",
    "inputs": [
      {
        "name": "",
        "type": "bytes32",
        "internalType": "bytes32"
      }
    ],
    "outputs": [
      {
        "name": "bidder",
        "type": "address",
        "internalType": "address"
      },
      {
        "name": "bidAmt",
        "type": "uint256",
        "internalType": "uint256"
      },
      {
        "name": "state",
        "type": "uint8",
        "internalType": "enum IBidderRegistry.State"
      }
    ],
    "stateMutability": "view"
  },
  {
    "type": "function",
    "name": "bidderRegistered",
    "inputs": [
      {
        "name": "",
        "type": "address",
        "internalType": "address"
      }
    ],
    "outputs": [
      {
        "name": "",
        "type": "bool",
        "internalType": "bool"
      }
    ],
    "stateMutability": "view"
  },
  {
    "type": "function",
    "name": "blockTrackerContract",
    "inputs": [],
    "outputs": [
      {
        "name": "",
        "type": "address",
        "internalType": "contract IBlockTracker"
      }
    ],
    "stateMutability": "view"
  },
  {
    "type": "function",
    "name": "blocksPerWindow",
    "inputs": [],
    "outputs": [
      {
        "name": "",
        "type": "uint256",
        "internalType": "uint256"
      }
    ],
    "stateMutability": "view"
  },
  {
    "type": "function",
    "name": "depositForWindow",
    "inputs": [
      {
        "name": "window",
        "type": "uint256",
        "internalType": "uint256"
      }
    ],
    "outputs": [],
    "stateMutability": "payable"
  },
  {
    "type": "function",
    "name": "depositForWindows",
    "inputs": [
      {
        "name": "windows",
        "type": "uint256[]",
        "internalType": "uint256[]"
      }
    ],
    "outputs": [],
    "stateMutability": "payable"
  },
  {
    "type": "function",
    "name": "feePercent",
    "inputs": [],
    "outputs": [
      {
        "name": "",
        "type": "uint16",
        "internalType": "uint16"
      }
    ],
    "stateMutability": "view"
  },
  {
    "type": "function",
    "name": "getAccumulatedProtocolFee",
    "inputs": [],
    "outputs": [
      {
        "name": "",
        "type": "uint256",
        "internalType": "uint256"
      }
    ],
    "stateMutability": "view"
  },
  {
    "type": "function",
    "name": "getDeposit",
    "inputs": [
      {
        "name": "bidder",
        "type": "address",
        "internalType": "address"
      },
      {
        "name": "window",
        "type": "uint256",
        "internalType": "uint256"
      }
    ],
    "outputs": [
      {
        "name": "",
        "type": "uint256",
        "internalType": "uint256"
      }
    ],
    "stateMutability": "view"
  },
  {
    "type": "function",
    "name": "getProviderAmount",
    "inputs": [
      {
        "name": "provider",
        "type": "address",
        "internalType": "address"
      }
    ],
    "outputs": [
      {
        "name": "",
        "type": "uint256",
        "internalType": "uint256"
      }
    ],
    "stateMutability": "view"
  },
  {
    "type": "function",
    "name": "initialize",
    "inputs": [
      {
        "name": "_protocolFeeRecipient",
        "type": "address",
        "internalType": "address"
      },
      {
        "name": "_feePercent",
        "type": "uint16",
        "internalType": "uint16"
      },
      {
        "name": "_owner",
        "type": "address",
        "internalType": "address"
      },
      {
        "name": "_blockTracker",
        "type": "address",
        "internalType": "address"
      },
      {
        "name": "_blocksPerWindow",
        "type": "uint256",
        "internalType": "uint256"
      },
      {
        "name": "_feePayoutPeriodBlocks",
        "type": "uint256",
        "internalType": "uint256"
      }
    ],
    "outputs": [],
    "stateMutability": "nonpayable"
  },
  {
    "type": "function",
    "name": "lockedFunds",
    "inputs": [
      {
        "name": "",
        "type": "address",
        "internalType": "address"
      },
      {
        "name": "",
        "type": "uint256",
        "internalType": "uint256"
      }
    ],
    "outputs": [
      {
        "name": "",
        "type": "uint256",
        "internalType": "uint256"
      }
    ],
    "stateMutability": "view"
  },
  {
    "type": "function",
    "name": "manuallyWithdrawProtocolFee",
    "inputs": [],
    "outputs": [],
    "stateMutability": "nonpayable"
  },
  {
    "type": "function",
    "name": "maxBidPerBlock",
    "inputs": [
      {
        "name": "",
        "type": "address",
        "internalType": "address"
      },
      {
        "name": "",
        "type": "uint256",
        "internalType": "uint256"
      }
    ],
    "outputs": [
      {
        "name": "",
        "type": "uint256",
        "internalType": "uint256"
      }
    ],
    "stateMutability": "view"
  },
  {
    "type": "function",
    "name": "openBid",
    "inputs": [
      {
        "name": "commitmentDigest",
        "type": "bytes32",
        "internalType": "bytes32"
      },
      {
        "name": "bid",
        "type": "uint256",
        "internalType": "uint256"
      },
      {
        "name": "bidder",
        "type": "address",
        "internalType": "address"
      },
      {
        "name": "blockNumber",
        "type": "uint64",
        "internalType": "uint64"
      }
    ],
    "outputs": [],
    "stateMutability": "nonpayable"
  },
  {
    "type": "function",
    "name": "owner",
    "inputs": [],
    "outputs": [
      {
        "name": "",
        "type": "address",
        "internalType": "address"
      }
    ],
    "stateMutability": "view"
  },
  {
    "type": "function",
    "name": "pause",
    "inputs": [],
    "outputs": [],
    "stateMutability": "nonpayable"
  },
  {
    "type": "function",
    "name": "paused",
    "inputs": [],
    "outputs": [
      {
        "name": "",
        "type": "bool",
        "internalType": "bool"
      }
    ],
    "stateMutability": "view"
  },
  {
    "type": "function",
    "name": "pendingOwner",
    "inputs": [],
    "outputs": [
      {
        "name": "",
        "type": "address",
        "internalType": "address"
      }
    ],
    "stateMutability": "view"
  },
  {
    "type": "function",
    "name": "preconfManager",
    "inputs": [],
    "outputs": [
      {
        "name": "",
        "type": "address",
        "internalType": "address"
      }
    ],
    "stateMutability": "view"
  },
  {
    "type": "function",
    "name": "protocolFeeTracker",
    "inputs": [],
    "outputs": [
      {
        "name": "recipient",
        "type": "address",
        "internalType": "address"
      },
      {
        "name": "accumulatedAmount",
        "type": "uint256",
        "internalType": "uint256"
      },
      {
        "name": "lastPayoutBlock",
        "type": "uint256",
        "internalType": "uint256"
      },
      {
        "name": "payoutPeriodBlocks",
        "type": "uint256",
        "internalType": "uint256"
      }
    ],
    "stateMutability": "view"
  },
  {
    "type": "function",
    "name": "providerAmount",
    "inputs": [
      {
        "name": "",
        "type": "address",
        "internalType": "address"
      }
    ],
    "outputs": [
      {
        "name": "",
        "type": "uint256",
        "internalType": "uint256"
      }
    ],
    "stateMutability": "view"
  },
  {
    "type": "function",
    "name": "proxiableUUID",
    "inputs": [],
    "outputs": [
      {
        "name": "",
        "type": "bytes32",
        "internalType": "bytes32"
      }
    ],
    "stateMutability": "view"
  },
  {
    "type": "function",
    "name": "renounceOwnership",
    "inputs": [],
    "outputs": [],
    "stateMutability": "nonpayable"
  },
  {
    "type": "function",
    "name": "retrieveFunds",
    "inputs": [
      {
        "name": "windowToSettle",
        "type": "uint256",
        "internalType": "uint256"
      },
      {
        "name": "commitmentDigest",
        "type": "bytes32",
        "internalType": "bytes32"
      },
      {
        "name": "provider",
        "type": "address",
        "internalType": "address payable"
      },
      {
        "name": "residualBidPercentAfterDecay",
        "type": "uint256",
        "internalType": "uint256"
      }
    ],
    "outputs": [],
    "stateMutability": "nonpayable"
  },
  {
    "type": "function",
    "name": "setBlockTrackerContract",
    "inputs": [
      {
        "name": "newBlockTrackerContract",
        "type": "address",
        "internalType": "address"
      }
    ],
    "outputs": [],
    "stateMutability": "nonpayable"
  },
  {
    "type": "function",
    "name": "setNewFeePayoutPeriodBlocks",
    "inputs": [
      {
        "name": "newFeePayoutPeriodBlocks",
        "type": "uint256",
        "internalType": "uint256"
      }
    ],
    "outputs": [],
    "stateMutability": "nonpayable"
  },
  {
    "type": "function",
    "name": "setNewFeePercent",
    "inputs": [
      {
        "name": "newFeePercent",
        "type": "uint16",
        "internalType": "uint16"
      }
    ],
    "outputs": [],
    "stateMutability": "nonpayable"
  },
  {
    "type": "function",
    "name": "setNewProtocolFeeRecipient",
    "inputs": [
      {
        "name": "newProtocolFeeRecipient",
        "type": "address",
        "internalType": "address"
      }
    ],
    "outputs": [],
    "stateMutability": "nonpayable"
  },
  {
    "type": "function",
    "name": "setPreconfManager",
    "inputs": [
      {
        "name": "contractAddress",
        "type": "address",
        "internalType": "address"
      }
    ],
    "outputs": [],
    "stateMutability": "nonpayable"
  },
  {
    "type": "function",
    "name": "transferOwnership",
    "inputs": [
      {
        "name": "newOwner",
        "type": "address",
        "internalType": "address"
      }
    ],
    "outputs": [],
    "stateMutability": "nonpayable"
  },
  {
    "type": "function",
    "name": "unlockFunds",
    "inputs": [
      {
        "name": "window",
        "type": "uint256",
        "internalType": "uint256"
      },
      {
        "name": "bidID",
        "type": "bytes32",
        "internalType": "bytes32"
      }
    ],
    "outputs": [],
    "stateMutability": "nonpayable"
  },
  {
    "type": "function",
    "name": "unpause",
    "inputs": [],
    "outputs": [],
    "stateMutability": "nonpayable"
  },
  {
    "type": "function",
    "name": "upgradeToAndCall",
    "inputs": [
      {
        "name": "newImplementation",
        "type": "address",
        "internalType": "address"
      },
      {
        "name": "data",
        "type": "bytes",
        "internalType": "bytes"
      }
    ],
    "outputs": [],
    "stateMutability": "payable"
  },
  {
    "type": "function",
    "name": "usedFunds",
    "inputs": [
      {
        "name": "",
        "type": "address",
        "internalType": "address"
      },
      {
        "name": "",
        "type": "uint64",
        "internalType": "uint64"
      }
    ],
    "outputs": [
      {
        "name": "",
        "type": "uint256",
        "internalType": "uint256"
      }
    ],
    "stateMutability": "view"
  },
  {
    "type": "function",
    "name": "withdrawBidderAmountFromWindow",
    "inputs": [
      {
        "name": "bidder",
        "type": "address",
        "internalType": "address payable"
      },
      {
        "name": "window",
        "type": "uint256",
        "internalType": "uint256"
      }
    ],
    "outputs": [],
    "stateMutability": "nonpayable"
  },
  {
    "type": "function",
    "name": "withdrawFromWindows",
    "inputs": [
      {
        "name": "windows",
        "type": "uint256[]",
        "internalType": "uint256[]"
      }
    ],
    "outputs": [],
    "stateMutability": "nonpayable"
  },
  {
    "type": "function",
    "name": "withdrawProviderAmount",
    "inputs": [
      {
        "name": "provider",
        "type": "address",
        "internalType": "address payable"
      }
    ],
    "outputs": [],
    "stateMutability": "nonpayable"
  },
  {
    "type": "event",
    "name": "BidderRegistered",
    "inputs": [
      {
        "name": "bidder",
        "type": "address",
        "indexed": true,
        "internalType": "address"
      },
      {
        "name": "depositedAmount",
        "type": "uint256",
        "indexed": true,
        "internalType": "uint256"
      },
      {
        "name": "windowNumber",
        "type": "uint256",
        "indexed": true,
        "internalType": "uint256"
      }
    ],
    "anonymous": false
  },
  {
    "type": "event",
    "name": "BidderWithdrawal",
    "inputs": [
      {
        "name": "bidder",
        "type": "address",
        "indexed": true,
        "internalType": "address"
      },
      {
        "name": "window",
        "type": "uint256",
        "indexed": true,
        "internalType": "uint256"
      },
      {
        "name": "amount",
        "type": "uint256",
        "indexed": true,
        "internalType": "uint256"
      }
    ],
    "anonymous": false
  },
  {
    "type": "event",
    "name": "BlockTrackerUpdated",
    "inputs": [
      {
        "name": "newBlockTracker",
        "type": "address",
        "indexed": true,
        "internalType": "address"
      }
    ],
    "anonymous": false
  },
  {
    "type": "event",
    "name": "FeePayoutPeriodBlocksUpdated",
    "inputs": [
      {
        "name": "newFeePayoutPeriodBlocks",
        "type": "uint256",
        "indexed": true,
        "internalType": "uint256"
      }
    ],
    "anonymous": false
  },
  {
    "type": "event",
    "name": "FeePercentUpdated",
    "inputs": [
      {
        "name": "newFeePercent",
        "type": "uint16",
        "indexed": true,
        "internalType": "uint16"
      }
    ],
    "anonymous": false
  },
  {
    "type": "event",
    "name": "FeeTransfer",
    "inputs": [
      {
        "name": "amount",
        "type": "uint256",
        "indexed": false,
        "internalType": "uint256"
      },
      {
        "name": "recipient",
        "type": "address",
        "indexed": true,
        "internalType": "address"
      }
    ],
    "anonymous": false
  },
  {
    "type": "event",
    "name": "FundsRetrieved",
    "inputs": [
      {
        "name": "commitmentDigest",
        "type": "bytes32",
        "indexed": true,
        "internalType": "bytes32"
      },
      {
        "name": "bidder",
        "type": "address",
        "indexed": true,
        "internalType": "address"
      },
      {
        "name": "window",
        "type": "uint256",
        "indexed": true,
        "internalType": "uint256"
      },
      {
        "name": "amount",
        "type": "uint256",
        "indexed": false,
        "internalType": "uint256"
      }
    ],
    "anonymous": false
  },
  {
    "type": "event",
    "name": "FundsRewarded",
    "inputs": [
      {
        "name": "commitmentDigest",
        "type": "bytes32",
        "indexed": true,
        "internalType": "bytes32"
      },
      {
        "name": "bidder",
        "type": "address",
        "indexed": true,
        "internalType": "address"
      },
      {
        "name": "provider",
        "type": "address",
        "indexed": true,
        "internalType": "address"
      },
      {
        "name": "window",
        "type": "uint256",
        "indexed": false,
        "internalType": "uint256"
      },
      {
        "name": "amount",
        "type": "uint256",
        "indexed": false,
        "internalType": "uint256"
      }
    ],
    "anonymous": false
  },
  {
    "type": "event",
    "name": "Initialized",
    "inputs": [
      {
        "name": "version",
        "type": "uint64",
        "indexed": false,
        "internalType": "uint64"
      }
    ],
    "anonymous": false
  },
  {
    "type": "event",
    "name": "OwnershipTransferStarted",
    "inputs": [
      {
        "name": "previousOwner",
        "type": "address",
        "indexed": true,
        "internalType": "address"
      },
      {
        "name": "newOwner",
        "type": "address",
        "indexed": true,
        "internalType": "address"
      }
    ],
    "anonymous": false
  },
  {
    "type": "event",
    "name": "OwnershipTransferred",
    "inputs": [
      {
        "name": "previousOwner",
        "type": "address",
        "indexed": true,
        "internalType": "address"
      },
      {
        "name": "newOwner",
        "type": "address",
        "indexed": true,
        "internalType": "address"
      }
    ],
    "anonymous": false
  },
  {
    "type": "event",
    "name": "Paused",
    "inputs": [
      {
        "name": "account",
        "type": "address",
        "indexed": false,
        "internalType": "address"
      }
    ],
    "anonymous": false
  },
  {
    "type": "event",
    "name": "PreconfManagerUpdated",
    "inputs": [
      {
        "name": "newPreconfManager",
        "type": "address",
        "indexed": true,
        "internalType": "address"
      }
    ],
    "anonymous": false
  },
  {
    "type": "event",
    "name": "ProtocolFeeRecipientUpdated",
    "inputs": [
      {
        "name": "newProtocolFeeRecipient",
        "type": "address",
        "indexed": true,
        "internalType": "address"
      }
    ],
    "anonymous": false
  },
  {
    "type": "event",
    "name": "Unpaused",
    "inputs": [
      {
        "name": "account",
        "type": "address",
        "indexed": false,
        "internalType": "address"
      }
    ],
    "anonymous": false
  },
  {
    "type": "event",
    "name": "Upgraded",
    "inputs": [
      {
        "name": "implementation",
        "type": "address",
        "indexed": true,
        "internalType": "address"
      }
    ],
    "anonymous": false
  },
  {
    "type": "error",
    "name": "AddressEmptyCode",
    "inputs": [
      {
        "name": "target",
        "type": "address",
        "internalType": "address"
      }
    ]
  },
  {
    "type": "error",
    "name": "BidNotPreConfirmed",
    "inputs": [
      {
        "name": "bidID",
        "type": "bytes32",
        "internalType": "bytes32"
      },
      {
        "name": "actualState",
        "type": "uint8",
        "internalType": "enum IBidderRegistry.State"
      },
      {
        "name": "expectedState",
        "type": "uint8",
        "internalType": "enum IBidderRegistry.State"
      }
    ]
  },
  {
    "type": "error",
    "name": "BidderAmountIsZero",
    "inputs": []
  },
  {
    "type": "error",
    "name": "ERC1967InvalidImplementation",
    "inputs": [
      {
        "name": "implementation",
        "type": "address",
        "internalType": "address"
      }
    ]
  },
  {
    "type": "error",
    "name": "ERC1967NonPayable",
    "inputs": []
  },
  {
    "type": "error",
    "name": "EnforcedPause",
    "inputs": []
  },
  {
    "type": "error",
    "name": "ExpectedPause",
    "inputs": []
  },
  {
    "type": "error",
    "name": "FailedInnerCall",
    "inputs": []
  },
  {
    "type": "error",
    "name": "FeeRecipientIsZero",
    "inputs": []
  },
  {
    "type": "error",
    "name": "InvalidInitialization",
    "inputs": []
  },
  {
    "type": "error",
    "name": "NotInitializing",
    "inputs": []
  },
  {
    "type": "error",
    "name": "OnlyBidderCanWithdraw",
    "inputs": [
      {
        "name": "sender",
        "type": "address",
        "internalType": "address"
      },
      {
        "name": "bidder",
        "type": "address",
        "internalType": "address"
      }
    ]
  },
  {
    "type": "error",
    "name": "OwnableInvalidOwner",
    "inputs": [
      {
        "name": "owner",
        "type": "address",
        "internalType": "address"
      }
    ]
  },
  {
    "type": "error",
    "name": "OwnableUnauthorizedAccount",
    "inputs": [
      {
        "name": "account",
        "type": "address",
        "internalType": "address"
      }
    ]
  },
  {
    "type": "error",
<<<<<<< HEAD
    "name": "PayoutPeriodMustBePositive",
    "inputs": []
  },
  {
    "type": "error",
=======
>>>>>>> a1700874
    "name": "ProviderAmountIsZero",
    "inputs": [
      {
        "name": "provider",
        "type": "address",
        "internalType": "address"
      }
    ]
  },
  {
    "type": "error",
    "name": "ReentrancyGuardReentrantCall",
    "inputs": []
  },
  {
    "type": "error",
    "name": "SenderIsNotPreconfManager",
    "inputs": [
      {
        "name": "sender",
        "type": "address",
        "internalType": "address"
      },
      {
        "name": "preconfManager",
        "type": "address",
        "internalType": "address"
      }
    ]
  },
  {
    "type": "error",
    "name": "TransferToBidderFailed",
    "inputs": [
      {
        "name": "bidder",
        "type": "address",
        "internalType": "address"
      },
      {
        "name": "amount",
        "type": "uint256",
        "internalType": "uint256"
      }
    ]
  },
  {
    "type": "error",
    "name": "TransferToProviderFailed",
    "inputs": [
      {
        "name": "provider",
        "type": "address",
        "internalType": "address"
      },
      {
        "name": "amount",
        "type": "uint256",
        "internalType": "uint256"
      }
    ]
  },
  {
    "type": "error",
<<<<<<< HEAD
    "name": "TransferToRecipientFailed",
    "inputs": []
  },
  {
    "type": "error",
=======
>>>>>>> a1700874
    "name": "UUPSUnauthorizedCallContext",
    "inputs": []
  },
  {
    "type": "error",
    "name": "UUPSUnsupportedProxiableUUID",
    "inputs": [
      {
        "name": "slot",
        "type": "bytes32",
        "internalType": "bytes32"
      }
    ]
  },
  {
    "type": "error",
    "name": "WindowNotSettled",
    "inputs": []
  },
  {
    "type": "error",
    "name": "WithdrawAfterWindowSettled",
    "inputs": [
      {
        "name": "window",
        "type": "uint256",
        "internalType": "uint256"
      },
      {
        "name": "currentWindow",
        "type": "uint256",
        "internalType": "uint256"
      }
    ]
  }
]<|MERGE_RESOLUTION|>--- conflicted
+++ resolved
@@ -1053,11 +1053,6 @@
   },
   {
     "type": "error",
-    "name": "FeeRecipientIsZero",
-    "inputs": []
-  },
-  {
-    "type": "error",
     "name": "InvalidInitialization",
     "inputs": []
   },
@@ -1106,14 +1101,6 @@
   },
   {
     "type": "error",
-<<<<<<< HEAD
-    "name": "PayoutPeriodMustBePositive",
-    "inputs": []
-  },
-  {
-    "type": "error",
-=======
->>>>>>> a1700874
     "name": "ProviderAmountIsZero",
     "inputs": [
       {
@@ -1178,14 +1165,6 @@
   },
   {
     "type": "error",
-<<<<<<< HEAD
-    "name": "TransferToRecipientFailed",
-    "inputs": []
-  },
-  {
-    "type": "error",
-=======
->>>>>>> a1700874
     "name": "UUPSUnauthorizedCallContext",
     "inputs": []
   },
