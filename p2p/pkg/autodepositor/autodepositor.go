--- conflicted
+++ resolved
@@ -62,20 +62,8 @@
 	brContract BidderRegistryContract,
 	btContract BlockTrackerContract,
 	optsGetter OptsGetter,
-<<<<<<< HEAD
+	store DepositStore,
 	oracleWindowOffset *big.Int,
-	logger *slog.Logger,
-) *AutoDepositTracker {
-	return &AutoDepositTracker{
-		eventMgr:           evtMgr,
-		brContract:         brContract,
-		btContract:         btContract,
-		optsGetter:         optsGetter,
-		oracleWindowOffset: oracleWindowOffset,
-		windowChan:         make(chan *blocktracker.BlocktrackerNewWindow, 1),
-		logger:             logger,
-=======
-	store DepositStore,
 	logger *slog.Logger,
 ) *AutoDepositTracker {
 	return &AutoDepositTracker{
@@ -84,9 +72,9 @@
 		btContract: btContract,
 		optsGetter: optsGetter,
 		store:      store,
+		oracleWindowOffset: oracleWindowOffset,
 		windowChan: make(chan *blocktracker.BlocktrackerNewWindow, 1),
 		logger:     logger,
->>>>>>> 21b6cbbe
 	}
 }
 
@@ -235,20 +223,11 @@
 					}
 				}
 
-<<<<<<< HEAD
 				// Make deposit for the next window. The window event is N windows
 				// behind the current window in progress.
 				nextWindow := new(big.Int).Add(window.Window, adt.oracleWindowOffset)
 				nextWindow = new(big.Int).Add(nextWindow, big.NewInt(1))
-				
-				if _, ok := adt.deposits.Load(nextWindow.Uint64()); ok {
-=======
-				// Make deposit for the next window. The window event is 2 windows
-				// behind the current window in progress. So we need to make deposit
-				// for the next window.
-				nextWindow := new(big.Int).Add(window.Window, big.NewInt(3))
 				if adt.store.IsDepositMade(egCtx, nextWindow) {
->>>>>>> 21b6cbbe
 					continue
 				}
 
