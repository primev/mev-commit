--- conflicted
+++ resolved
@@ -218,11 +218,8 @@
 	sender := &testSender{noOfPreconfs: 2}
 	blockTrackerContract := &testBlockTrackerContract{lastBlockNumber: blocksPerWindow + 1, blocksPerWindow: blocksPerWindow, blockNumberToWinner: make(map[uint64]common.Address)}
 	testAutoDepositTracker := &testAutoDepositTracker{deposits: make(map[uint64]bool)}
-<<<<<<< HEAD
 	oracleWindowOffset := big.NewInt(1)
-=======
 	store := autodepositorstore.New(inmemstorage.New())
->>>>>>> 21b6cbbe
 	srvImpl := bidderapi.NewService(
 		owner,
 		blockTrackerContract.blocksPerWindow,
@@ -238,11 +235,8 @@
 			}, nil
 		},
 		testAutoDepositTracker,
-<<<<<<< HEAD
+		store,
 		oracleWindowOffset,
-=======
-		store,
->>>>>>> 21b6cbbe
 		logger,
 	)
 
