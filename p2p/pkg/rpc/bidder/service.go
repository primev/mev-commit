package bidderapi

import (
	"context"
	"encoding/hex"
	"log/slog"
	"math/big"
	"strings"
	"time"

	"github.com/bufbuild/protovalidate-go"
	"github.com/ethereum/go-ethereum/accounts/abi/bind"
	"github.com/ethereum/go-ethereum/common"
	"github.com/ethereum/go-ethereum/core/types"
	bidderregistry "github.com/primev/mev-commit/contracts-abi/clients/BidderRegistry"
	bidderapiv1 "github.com/primev/mev-commit/p2p/gen/go/bidderapi/v1"
	preconfirmationv1 "github.com/primev/mev-commit/p2p/gen/go/preconfirmation/v1"
	"google.golang.org/grpc/codes"
	"google.golang.org/grpc/status"
	"google.golang.org/protobuf/types/known/wrapperspb"
)

type Service struct {
	bidderapiv1.UnimplementedBidderServer
	owner                common.Address
	blocksPerWindow      uint64
	sender               PreconfSender
	registryContract     BidderRegistryContract
	blockTrackerContract BlockTrackerContract
	watcher              TxWatcher
	optsGetter           OptsGetter
	autoDepositTracker   AutoDepositTracker
<<<<<<< HEAD
	oracleWindowOffset   *big.Int
=======
	store                DepositStore
>>>>>>> 21b6cbbe
	logger               *slog.Logger
	metrics              *metrics
	validator            *protovalidate.Validator
}

func NewService(
	owner common.Address,
	blocksPerWindow uint64,
	sender PreconfSender,
	registryContract BidderRegistryContract,
	blockTrackerContract BlockTrackerContract,
	validator *protovalidate.Validator,
	watcher TxWatcher,
	optsGetter OptsGetter,
	autoDepositTracker AutoDepositTracker,
<<<<<<< HEAD
	oracleWindowOffset *big.Int,
=======
	store DepositStore,
>>>>>>> 21b6cbbe
	logger *slog.Logger,
) *Service {
	return &Service{
		owner:                owner,
		blocksPerWindow:      blocksPerWindow,
		sender:               sender,
		registryContract:     registryContract,
		blockTrackerContract: blockTrackerContract,
		watcher:              watcher,
		optsGetter:           optsGetter,
		logger:               logger,
		metrics:              newMetrics(),
		autoDepositTracker:   autoDepositTracker,
<<<<<<< HEAD
		oracleWindowOffset:   oracleWindowOffset,
=======
		store:                store,
>>>>>>> 21b6cbbe
		validator:            validator,
	}
}

type AutoDepositTracker interface {
	Start(context.Context, *big.Int, *big.Int) error
	Stop() ([]*big.Int, error)
	IsWorking() bool
	GetStatus() (map[uint64]bool, bool, *big.Int)
}

type PreconfSender interface {
	SendBid(ctx context.Context, txnsStr string, amount string, blockNumber int64, decayStartTimestamp int64, decayEndTimestamp int64, revertingTxHashes string) (chan *preconfirmationv1.PreConfirmation, error)
}

type BidderRegistryContract interface {
	DepositForWindow(*bind.TransactOpts, *big.Int) (*types.Transaction, error)
	WithdrawBidderAmountFromWindow(*bind.TransactOpts, common.Address, *big.Int) (*types.Transaction, error)
	GetDeposit(*bind.CallOpts, common.Address, *big.Int) (*big.Int, error)
	WithdrawFromWindows(*bind.TransactOpts, []*big.Int) (*types.Transaction, error)
	ParseBidderRegistered(types.Log) (*bidderregistry.BidderregistryBidderRegistered, error)
	ParseBidderWithdrawal(types.Log) (*bidderregistry.BidderregistryBidderWithdrawal, error)
}

type BlockTrackerContract interface {
	GetCurrentWindow() (*big.Int, error)
}

type TxWatcher interface {
	WaitForReceipt(context.Context, *types.Transaction) (*types.Receipt, error)
}

type OptsGetter func(context.Context) (*bind.TransactOpts, error)

type DepositStore interface {
	// StoreDeposits stores the deposited windows.
	StoreDeposits(ctx context.Context, windows []*big.Int) error
	// ClearDeposits clears the deposits for the given windows.
	ClearDeposits(ctx context.Context, windows []*big.Int) error
	// IsDepositMade checks if the deposit is already made for the given window.
	IsDepositMade(ctx context.Context, window *big.Int) bool
}

func (s *Service) SendBid(
	bid *bidderapiv1.Bid,
	srv bidderapiv1.Bidder_SendBidServer,
) error {
	// timeout to prevent hanging of bidder node if provider node is not responding
	ctx, cancel := context.WithTimeout(srv.Context(), 10*time.Second)
	defer cancel()

	s.metrics.ReceivedBidsCount.Inc()

	err := s.validator.Validate(bid)
	if err != nil {
		s.logger.Error("bid validation", "error", err)
		return status.Errorf(codes.InvalidArgument, "validating bid: %v", err)
	}

	txnsStr := strings.Join(bid.TxHashes, ",")
	revertingTxHashesStr := strings.Join(bid.RevertingTxHashes, ",")

	respC, err := s.sender.SendBid(
		ctx,
		txnsStr,
		bid.Amount,
		bid.BlockNumber,
		bid.DecayStartTimestamp,
		bid.DecayEndTimestamp,
		revertingTxHashesStr,
	)
	if err != nil {
		s.logger.Error("sending bid", "error", err)
		return status.Errorf(codes.Internal, "error sending bid: %v", err)
	}

	for resp := range respC {
		b := resp.Bid
		err := srv.Send(&bidderapiv1.Commitment{
			TxHashes:             strings.Split(b.TxHash, ","),
			BidAmount:            b.BidAmount,
			BlockNumber:          b.BlockNumber,
			ReceivedBidDigest:    hex.EncodeToString(b.Digest),
			ReceivedBidSignature: hex.EncodeToString(b.Signature),
			CommitmentDigest:     hex.EncodeToString(resp.Digest),
			CommitmentSignature:  hex.EncodeToString(resp.Signature),
			ProviderAddress:      common.Bytes2Hex(resp.ProviderAddress),
			DecayStartTimestamp:  b.DecayStartTimestamp,
			DecayEndTimestamp:    b.DecayEndTimestamp,
			DispatchTimestamp:    resp.DispatchTimestamp,
			RevertingTxHashes:    strings.Split(b.RevertingTxHashes, ","),
		})
		if err != nil {
			s.logger.Error("sending preConfirmation", "error", err)
			return err
		}
		s.metrics.ReceivedPreconfsCount.Inc()
	}

	return nil
}

func (s *Service) Deposit(
	ctx context.Context,
	r *bidderapiv1.DepositRequest,
) (*bidderapiv1.DepositResponse, error) {
	err := s.validator.Validate(r)
	if err != nil {
		return nil, status.Errorf(codes.InvalidArgument, "validating deposit request: %v", err)
	}

	if s.autoDepositTracker.IsWorking() {
		return nil, status.Error(codes.FailedPrecondition, "auto deposit is already running, stop and then deposit")
	}

	currentWindow, err := s.blockTrackerContract.GetCurrentWindow()
	if err != nil {
		return nil, status.Errorf(codes.Internal, "getting current window: %v", err)
	}

	windowToDeposit, err := s.calculateWindowToDeposit(ctx, r, currentWindow.Uint64())
	if err != nil {
		return nil, status.Errorf(codes.InvalidArgument, "calculating window to deposit: %v", err)
	}

	amount, success := big.NewInt(0).SetString(r.Amount, 10)
	if !success {
		return nil, status.Errorf(codes.InvalidArgument, "parsing amount: %v", r.Amount)
	}

	opts, err := s.optsGetter(ctx)
	if err != nil {
		return nil, status.Errorf(codes.Internal, "getting transact opts: %v", err)
	}
	opts.Value = amount

	tx, err := s.registryContract.DepositForWindow(opts, windowToDeposit)
	if err != nil {
		return nil, status.Errorf(codes.Internal, "deposit: %v", err)
	}

	receipt, err := s.watcher.WaitForReceipt(ctx, tx)
	if err != nil {
		return nil, status.Errorf(codes.Internal, "waiting for receipt: %v", err)
	}

	if receipt.Status != types.ReceiptStatusSuccessful {
		return nil, status.Errorf(codes.Internal, "receipt status: %v", receipt.Status)
	}

	err = s.store.StoreDeposits(ctx, []*big.Int{windowToDeposit})
	if err != nil {
		return nil, status.Errorf(codes.Internal, "storing deposits: %v", err)
	}

	for _, log := range receipt.Logs {
		if registration, err := s.registryContract.ParseBidderRegistered(*log); err == nil {
			s.logger.Info("deposit successful", "amount", registration.DepositedAmount, "window", registration.WindowNumber)
			return &bidderapiv1.DepositResponse{
				Amount:       registration.DepositedAmount.String(),
				WindowNumber: wrapperspb.UInt64(registration.WindowNumber.Uint64()),
			}, nil
		}
	}

	s.logger.Error(
		"deposit successful but missing log",
		"txHash", receipt.TxHash.Hex(),
		"window", windowToDeposit,
		"logs", receipt.Logs,
	)

	return nil, status.Errorf(codes.Internal, "missing log for deposit")
}

func (s *Service) calculateWindowToDeposit(ctx context.Context, r *bidderapiv1.DepositRequest, currentWindow uint64) (*big.Int, error) {
	if r.WindowNumber != nil {
		// Directly use the specified window number if available.
		return new(big.Int).SetUint64(r.WindowNumber.Value), nil
	} else if r.BlockNumber != nil {
		return new(big.Int).SetUint64((r.BlockNumber.Value-1)/s.blocksPerWindow + 1), nil
	}
	// Default to N window ahead of the current window if no specific block or window is given.
	// This is for the case where the oracle works N windows behind the current window.
	return new(big.Int).SetUint64(currentWindow + s.oracleWindowOffset.Uint64()), nil
}

func (s *Service) GetDeposit(
	ctx context.Context,
	r *bidderapiv1.GetDepositRequest,
) (*bidderapiv1.DepositResponse, error) {
	var (
		window *big.Int
		err    error
	)
	if r.WindowNumber == nil {
		window, err = s.blockTrackerContract.GetCurrentWindow()
		if err != nil {
			return nil, status.Errorf(codes.Internal, "getting current window: %v", err)
		}
		// as oracle working N windows behind the current window, we add + N here
		window = new(big.Int).Add(window, s.oracleWindowOffset)
	} else {
		window = new(big.Int).SetUint64(r.WindowNumber.Value)
	}
	stakeAmount, err := s.registryContract.GetDeposit(&bind.CallOpts{
		From:    s.owner,
		Context: ctx,
	}, s.owner, window)
	if err != nil {
		return nil, status.Errorf(codes.Internal, "getting deposit: %v", err)
	}

	return &bidderapiv1.DepositResponse{Amount: stakeAmount.String(), WindowNumber: wrapperspb.UInt64(window.Uint64())}, nil
}

func (s *Service) Withdraw(
	ctx context.Context,
	r *bidderapiv1.WithdrawRequest,
) (*bidderapiv1.WithdrawResponse, error) {
	err := s.validator.Validate(r)
	if err != nil {
		return nil, status.Errorf(codes.InvalidArgument, "validating withdraw request: %v", err)
	}

	if s.autoDepositTracker.IsWorking() {
		return nil, status.Error(codes.FailedPrecondition, "auto deposit is already running, stop and then withdraw")
	}

	var window *big.Int
	if r.WindowNumber == nil {
		window, err = s.blockTrackerContract.GetCurrentWindow()
		if err != nil {
			return nil, status.Errorf(codes.Internal, "getting current window: %v", err)
		}
		window = new(big.Int).Sub(window, big.NewInt(1))
	} else {
		window = new(big.Int).SetUint64(r.WindowNumber.Value)
	}

	opts, err := s.optsGetter(ctx)
	if err != nil {
		return nil, status.Errorf(codes.Internal, "getting transact opts: %v", err)
	}

	tx, err := s.registryContract.WithdrawBidderAmountFromWindow(opts, s.owner, window)
	if err != nil {
		return nil, status.Errorf(codes.Internal, "withdrawing deposit: %v", err)
	}

	receipt, err := s.watcher.WaitForReceipt(ctx, tx)
	if err != nil {
		return nil, status.Errorf(codes.Internal, "waiting for receipt: %v", err)
	}

	if receipt.Status != types.ReceiptStatusSuccessful {
		return nil, status.Errorf(codes.Internal, "receipt status: %v", receipt.Status)
	}

	err = s.store.ClearDeposits(ctx, []*big.Int{window})
	if err != nil {
		return nil, status.Errorf(codes.Internal, "clearing deposits: %v", err)
	}

	for _, log := range receipt.Logs {
		if withdrawal, err := s.registryContract.ParseBidderWithdrawal(*log); err == nil {
			s.logger.Info("withdrawal successful", "amount", withdrawal.Amount.String(), "window", withdrawal.Window.String())
			return &bidderapiv1.WithdrawResponse{
				Amount:       withdrawal.Amount.String(),
				WindowNumber: wrapperspb.UInt64(withdrawal.Window.Uint64()),
			}, nil
		}
	}

	s.logger.Error(
		"withdraw successful but missing log",
		"txHash", receipt.TxHash.Hex(),
		"window", window.Uint64(),
		"logs", receipt.Logs,
	)

	return nil, status.Errorf(codes.Internal, "missing log for withdrawal")
}

func (s *Service) AutoDeposit(
	ctx context.Context,
	r *bidderapiv1.DepositRequest,
) (*bidderapiv1.AutoDepositResponse, error) {
	err := s.validator.Validate(r)
	if err != nil {
		return nil, status.Errorf(codes.InvalidArgument, "validating auto deposit request: %v", err)
	}

	if s.autoDepositTracker.IsWorking() {
		return nil, status.Error(codes.FailedPrecondition, "auto deposit is already running")
	}

	currentWindow, err := s.blockTrackerContract.GetCurrentWindow()
	if err != nil {
		return nil, status.Errorf(codes.Internal, "getting current window: %v", err)
	}

	windowToDeposit, err := s.calculateWindowToDeposit(ctx, r, currentWindow.Uint64())
	if err != nil {
		return nil, status.Errorf(codes.InvalidArgument, "calculating window to deposit: %v", err)
	}

	amount, success := big.NewInt(0).SetString(r.Amount, 10)
	if !success {
		return nil, status.Errorf(codes.InvalidArgument, "parsing amount: %v", r.Amount)
	}

	err = s.autoDepositTracker.Start(ctx, windowToDeposit, amount)
	if err != nil {
		return nil, status.Errorf(codes.Internal, "starting auto deposit: %v", err)
	}

	s.logger.Info(
		"autodeposit enabled",
		"window", windowToDeposit,
		"amount", amount.String(),
	)

	return &bidderapiv1.AutoDepositResponse{
		StartWindowNumber: wrapperspb.UInt64(windowToDeposit.Uint64()),
		AmountPerWindow:   amount.String(),
	}, nil
}

func (s *Service) CancelAutoDeposit(
	ctx context.Context,
	r *bidderapiv1.CancelAutoDepositRequest,
) (*bidderapiv1.CancelAutoDepositResponse, error) {
	if !s.autoDepositTracker.IsWorking() {
		return nil, status.Error(codes.FailedPrecondition, "auto deposit is not running")
	}
	windows, err := s.autoDepositTracker.Stop()
	if err != nil {
		return nil, status.Errorf(codes.FailedPrecondition, "cancel auto deposit: %v", err)
	}
	if r.Withdraw {
		go func() {
			ticker := time.NewTicker(5 * time.Second)
			defer ticker.Stop()
			for range ticker.C {
				currentWindow, err := s.blockTrackerContract.GetCurrentWindow()
				if err != nil {
					s.logger.Error("getting current window", "error", err)
					continue
				}
				doWithdraw := true
				for _, w := range windows {
					if w.Uint64() >= currentWindow.Uint64() {
						doWithdraw = false
						break
					}
				}
				if doWithdraw {
					opts, err := s.optsGetter(context.Background())
					if err != nil {
						s.logger.Error("getting transact opts", "error", err)
						continue
					}
					txn, err := s.registryContract.WithdrawFromWindows(opts, windows)
					if err != nil {
						s.logger.Error("withdraw from windows", "error", err)
						return
					}
					receipt, err := s.watcher.WaitForReceipt(context.Background(), txn)
					if err != nil {
						s.logger.Error("waiting for receipt", "error", err)
						return
					}
					if receipt.Status != types.ReceiptStatusSuccessful {
						s.logger.Error("receipt status", "status", receipt.Status)
						return
					}
					err = s.store.ClearDeposits(context.Background(), windows)
					if err != nil {
						s.logger.Error("clearing deposits", "error", err)
					}
					return
				}
				s.logger.Info("waiting for windows to be in the past before withdrawing", "currentWindow", currentWindow, "windows", windows)
			}
		}()
		return &bidderapiv1.CancelAutoDepositResponse{}, nil
	}

	withdrawWindows := []*wrapperspb.UInt64Value{}
	for _, w := range windows {
		withdrawWindows = append(withdrawWindows, wrapperspb.UInt64(w.Uint64()))
	}

	return &bidderapiv1.CancelAutoDepositResponse{
		WindowNumbers: withdrawWindows,
	}, nil
}

func (s *Service) WithdrawFromWindows(
	ctx context.Context,
	r *bidderapiv1.WithdrawFromWindowsRequest,
) (*bidderapiv1.WithdrawFromWindowsResponse, error) {
	err := s.validator.Validate(r)
	if err != nil {
		return nil, status.Errorf(codes.InvalidArgument, "validating withdraw from n windows request: %v", err)
	}

	if s.autoDepositTracker.IsWorking() {
		return nil, status.Error(codes.FailedPrecondition, "auto deposit is already running, stop and then withdraw")
	}

	opts, err := s.optsGetter(ctx)
	if err != nil {
		return nil, status.Errorf(codes.Internal, "getting transact opts: %v", err)
	}

	windows := make([]*big.Int, len(r.WindowNumbers))
	for i, w := range r.WindowNumbers {
		windows[i] = new(big.Int).SetUint64(w.Value)
	}

	tx, err := s.registryContract.WithdrawFromWindows(opts, windows)
	if err != nil {
		return nil, status.Errorf(codes.Internal, "withdrawing deposit: %v", err)
	}

	receipt, err := s.watcher.WaitForReceipt(ctx, tx)
	if err != nil {
		return nil, status.Errorf(codes.Internal, "waiting for receipt: %v", err)
	}

	if receipt.Status != types.ReceiptStatusSuccessful {
		return nil, status.Errorf(codes.Internal, "receipt status: %v", receipt.Status)
	}

	err = s.store.ClearDeposits(ctx, windows)
	if err != nil {
		return nil, status.Errorf(codes.Internal, "clearing deposits: %v", err)
	}

	var amountsAndWindows []*bidderapiv1.WithdrawResponse
	for _, log := range receipt.Logs {
		if withdrawal, err := s.registryContract.ParseBidderWithdrawal(*log); err == nil {
			s.logger.Info("withdrawal successful", "amount", withdrawal.Amount.String(), "window", withdrawal.Window.String())
			amountsAndWindows = append(amountsAndWindows, &bidderapiv1.WithdrawResponse{
				Amount:       withdrawal.Amount.String(),
				WindowNumber: wrapperspb.UInt64(withdrawal.Window.Uint64()),
			})
		}
	}

	if len(amountsAndWindows) > 0 {
		return &bidderapiv1.WithdrawFromWindowsResponse{
			WithdrawResponses: amountsAndWindows,
		}, nil
	}

	s.logger.Error(
		"withdraw successful but missing log",
		"txHash", receipt.TxHash.Hex(),
		"window", r.WindowNumbers,
		"logs", receipt.Logs,
	)

	return nil, status.Errorf(codes.Internal, "missing log for withdrawal")
}

func (s *Service) AutoDepositStatus(
	ctx context.Context,
	_ *bidderapiv1.EmptyMessage,
) (*bidderapiv1.AutoDepositStatusResponse, error) {
	deposits, isAutodepositEnabled, currentWindow := s.autoDepositTracker.GetStatus()
	if currentWindow != nil {
		// as oracle working N windows behind the current window, we add + N here
		currentWindow = new(big.Int).Add(currentWindow, s.oracleWindowOffset)
	}
	var autoDeposits []*bidderapiv1.AutoDeposit
	for window, ok := range deposits {
		if ok {
			stakeAmount, err := s.registryContract.GetDeposit(&bind.CallOpts{
				From:    s.owner,
				Context: ctx,
			}, s.owner, new(big.Int).SetUint64(window))
			if err != nil {
				return nil, status.Errorf(codes.Internal, "getting deposit: %v", err)
			}
			ad := &bidderapiv1.AutoDeposit{
				WindowNumber:     wrapperspb.UInt64(window),
				DepositedAmount:  stakeAmount.String(),
				StartBlockNumber: wrapperspb.UInt64((window-1)*s.blocksPerWindow + 1),
				EndBlockNumber:   wrapperspb.UInt64(window * s.blocksPerWindow),
			}
			if currentWindow != nil && currentWindow.Uint64() == window {
				ad.IsCurrent = true
			}
			autoDeposits = append(autoDeposits, ad)
		}
	}

	return &bidderapiv1.AutoDepositStatusResponse{
		WindowBalances:       autoDeposits,
		IsAutodepositEnabled: isAutodepositEnabled,
	}, nil
}<|MERGE_RESOLUTION|>--- conflicted
+++ resolved
@@ -30,11 +30,8 @@
 	watcher              TxWatcher
 	optsGetter           OptsGetter
 	autoDepositTracker   AutoDepositTracker
-<<<<<<< HEAD
+	store                DepositStore
 	oracleWindowOffset   *big.Int
-=======
-	store                DepositStore
->>>>>>> 21b6cbbe
 	logger               *slog.Logger
 	metrics              *metrics
 	validator            *protovalidate.Validator
@@ -50,11 +47,8 @@
 	watcher TxWatcher,
 	optsGetter OptsGetter,
 	autoDepositTracker AutoDepositTracker,
-<<<<<<< HEAD
+	store DepositStore,
 	oracleWindowOffset *big.Int,
-=======
-	store DepositStore,
->>>>>>> 21b6cbbe
 	logger *slog.Logger,
 ) *Service {
 	return &Service{
@@ -68,11 +62,8 @@
 		logger:               logger,
 		metrics:              newMetrics(),
 		autoDepositTracker:   autoDepositTracker,
-<<<<<<< HEAD
 		oracleWindowOffset:   oracleWindowOffset,
-=======
 		store:                store,
->>>>>>> 21b6cbbe
 		validator:            validator,
 	}
 }
