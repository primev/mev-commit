--- conflicted
+++ resolved
@@ -4,18 +4,11 @@
 	"errors"
 	"log/slog"
 
-<<<<<<< HEAD
 	"github.com/ethereum/go-ethereum/common"
-	"github.com/primevprotocol/mev-commit/p2p/pkg/keykeeper"
-	"github.com/primevprotocol/mev-commit/p2p/pkg/p2p"
-	"github.com/primevprotocol/mev-commit/p2p/pkg/signer"
-	"github.com/primevprotocol/mev-commit/p2p/pkg/topology"
-=======
 	"github.com/primev/mev-commit/p2p/pkg/keykeeper"
 	"github.com/primev/mev-commit/p2p/pkg/p2p"
 	"github.com/primev/mev-commit/p2p/pkg/signer"
 	"github.com/primev/mev-commit/p2p/pkg/topology"
->>>>>>> cff5c349
 )
 
 // Protocol constants.
@@ -39,10 +32,7 @@
 	topo      Topology
 	streamer  p2p.Streamer
 	signer    signer.Signer
-<<<<<<< HEAD
 	store     Store
-=======
->>>>>>> cff5c349
 	logger    *slog.Logger
 }
 
