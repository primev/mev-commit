// SPDX-License-Identifier: BSL 1.1
pragma solidity 0.8.26;

import "forge-std/Test.sol";
import "../../../contracts/validator-registry/avs/MevCommitAVS.sol";
import "@openzeppelin/contracts-upgradeable/utils/PausableUpgradeable.sol";
import {Upgrades} from "openzeppelin-foundry-upgrades/Upgrades.sol";
import {ISignatureUtils} from "eigenlayer-contracts/src/contracts/interfaces/ISignatureUtils.sol";
import {StrategyManagerMock} from "eigenlayer-contracts/src/test/mocks/StrategyManagerMock.sol";
import {DelegationManagerMock} from "eigenlayer-contracts/src/test/mocks/DelegationManagerMock.sol";
import {EigenPodManagerMock} from "./EigenPodManagerMock.sol";
import {EigenPodMock} from "./EigenPodMock.sol";
import {IEigenPod} from "eigenlayer-contracts/src/contracts/interfaces/IEigenPod.sol";
import {AVSDirectoryMock} from "./AVSDirectoryMock.sol";
import {IMevCommitAVS} from "../../../contracts/interfaces/IMevCommitAVS.sol";

contract MevCommitAVSTest is Test {
    MevCommitAVS public mevCommitAVS;

    address public owner;
    StrategyManagerMock public strategyManagerMock;
    DelegationManagerMock public delegationManagerMock;
    EigenPodManagerMock public eigenPodManagerMock;
    AVSDirectoryMock public avsDirectoryMock;
    address[] public restakeableStrategies;
    address public freezeOracle;
    uint256 public unfreezeFee;
    address public unfreezeReceiver;
    uint256 public unfreezePeriodBlocks;
    uint256 public operatorDeregPeriodBlocks;
    uint256 public validatorDeregPeriodBlocks;
    uint256 public lstRestakerDeregPeriodBlocks;
    string public metadataUrl;

    address public operator = address(0x18A8E44e0E225B10a4Af86CEC6e4c514BB95B342);
    uint256 public operatorPrivateKey = uint256(0xe0ea92e36ee0c574bc092425926b3bfe817ec9471afbe90b577757ee16f60fd8);

    bytes public sampleValPubkey1 = hex"b61a6e5f09217278efc7ddad4dc4b0553b2c076d4a5fef6509c233a6531c99146347193467e84eb5ca921af1b8254b3f";
    bytes public sampleValPubkey2 = hex"aca4b5c5daf5b39514b8aa6e5f303d29f6f1bd891e5f6b6b2ae6e2ae5d95dee31cd78630c1115b6e90f3da1a66cf8edb";

    event OperatorRegistered(address indexed operator);
    event OperatorDeregistrationRequested(address indexed operator);
    event OperatorDeregistered(address indexed operator);
    event ValidatorRegistered(bytes validatorPubKey, address indexed podOwner);
    event ValidatorDeregistrationRequested(bytes validatorPubKey, address indexed podOwner);
    event ValidatorDeregistered(bytes validatorPubKey, address indexed podOwner);
    event LSTRestakerRegistered(bytes chosenValidator, uint256 numChosen, address indexed lstRestaker);
    event LSTRestakerDeregistrationRequested(bytes chosenValidator, uint256 numChosen, address indexed lstRestaker);
    event LSTRestakerDeregistered(bytes chosenValidator, uint256 numChosen, address indexed lstRestaker);
    event ValidatorFrozen(bytes validatorPubKey, address indexed podOwner);
    event ValidatorUnfrozen(bytes validatorPubKey, address indexed podOwner);
    event AVSDirectorySet(address indexed avsDirectory);
    event StrategyManagerSet(address indexed strategyManager);
    event DelegationManagerSet(address indexed delegationManager);
    event EigenPodManagerSet(address indexed eigenPodManager);
    event RestakeableStrategiesSet(address[] indexed restakeableStrategies);
    event FreezeOracleSet(address indexed freezeOracle);
    event UnfreezeFeeSet(uint256 unfreezeFee);
    event UnfreezeReceiverSet(address indexed unfreezeReceiver);
    event UnfreezePeriodBlocksSet(uint256 unfreezePeriodBlocks);
    event OperatorDeregPeriodBlocksSet(uint256 operatorDeregPeriodBlocks);
    event ValidatorDeregPeriodBlocksSet(uint256 validatorDeregPeriodBlocks);
    event LSTRestakerDeregPeriodBlocksSet(uint256 lstRestakerDeregPeriodBlocks);

    function setUp() public {
        owner = address(0x123456);
        strategyManagerMock = new StrategyManagerMock();
        delegationManagerMock = new DelegationManagerMock();
        eigenPodManagerMock = new EigenPodManagerMock();
        avsDirectoryMock = new AVSDirectoryMock();
        restakeableStrategies = [address(0x1), address(0x2), address(0x3)];
        freezeOracle = address(0x5);
        unfreezeFee = 1 ether;
        unfreezeReceiver = address(0x6);
        unfreezePeriodBlocks = 100;
        operatorDeregPeriodBlocks = 200;
        validatorDeregPeriodBlocks = 300;
        lstRestakerDeregPeriodBlocks = 400;
        metadataUrl = "https://raw.githubusercontent.com/primev/mev-commit/main/static/avs-metadata.json";

        address proxy = Upgrades.deployUUPSProxy(
            "MevCommitAVS.sol",
            abi.encodeCall(MevCommitAVS.initialize, (
                owner,
                delegationManagerMock, 
                eigenPodManagerMock, 
                strategyManagerMock, 
                avsDirectoryMock, 
                restakeableStrategies,
                freezeOracle,
                unfreezeFee,
                unfreezeReceiver,
                unfreezePeriodBlocks,
                operatorDeregPeriodBlocks,
                validatorDeregPeriodBlocks,
                lstRestakerDeregPeriodBlocks,
                metadataUrl
            ))
        );
        mevCommitAVS = MevCommitAVS(payable(proxy));
    }

    function testRegisterOperator() public {

        bytes32 digestHash = avsDirectoryMock.calculateOperatorAVSRegistrationDigestHash({
            operator: operator,
            avs: address(mevCommitAVS),
            salt: bytes32("salt"),
            expiry: block.timestamp + 1 days
        });

        (uint8 v, bytes32 r, bytes32 s) = vm.sign(operatorPrivateKey, digestHash);
        ISignatureUtils.SignatureWithSaltAndExpiry memory operatorSignature = ISignatureUtils.SignatureWithSaltAndExpiry({
            signature: abi.encodePacked(r, s, v),
            salt: bytes32("salt"),
            expiry: block.timestamp + 1 days
        });

        vm.prank(owner);
        mevCommitAVS.pause();
        vm.expectRevert(PausableUpgradeable.EnforcedPause.selector);
        vm.prank(operator);
        mevCommitAVS.registerOperator(operatorSignature);
        vm.prank(owner);
        mevCommitAVS.unpause();

        vm.expectRevert(IMevCommitAVS.SenderIsNotEigenCoreOperator.selector);
        vm.prank(operator);
        mevCommitAVS.registerOperator(operatorSignature);

        delegationManagerMock.setIsOperator(operator, true);

        vm.expectEmit(true, true, true, true);
        emit OperatorRegistered(operator);
        vm.prank(operator);
        mevCommitAVS.registerOperator(operatorSignature);

        IMevCommitAVS.OperatorRegistrationInfo memory reg = mevCommitAVS.getOperatorRegInfo(operator);
        assertTrue(reg.exists);
        assertFalse(reg.deregRequestOccurrence.exists);

        vm.expectRevert(IMevCommitAVS.SenderIsRegisteredOperator.selector);
        vm.prank(operator);
        mevCommitAVS.registerOperator(operatorSignature);
    }

    function testRequestOperatorDeregistration() public {
        vm.roll(108);

        vm.prank(owner);
        mevCommitAVS.pause();
        vm.expectRevert(PausableUpgradeable.EnforcedPause.selector);
        vm.prank(operator);
        mevCommitAVS.requestOperatorDeregistration(operator);
        vm.prank(owner);
        mevCommitAVS.unpause();

        vm.expectRevert(abi.encodeWithSelector(IMevCommitAVS.OperatorNotRegistered.selector, operator));
        vm.prank(operator);
        mevCommitAVS.requestOperatorDeregistration(operator);

        testRegisterOperator();

        address otherAcct = address(0x777);
        vm.expectRevert(abi.encodeWithSelector(IMevCommitAVS.SenderIsNotSpecifiedOperator.selector, operator));
        vm.prank(otherAcct);
        mevCommitAVS.requestOperatorDeregistration(operator);

        IMevCommitAVS.OperatorRegistrationInfo memory reg = mevCommitAVS.getOperatorRegInfo(operator);
        assertTrue(reg.exists);
        assertFalse(reg.deregRequestOccurrence.exists);

        vm.expectEmit(true, true, true, true);
        emit OperatorDeregistrationRequested(operator);
        vm.prank(operator);
        mevCommitAVS.requestOperatorDeregistration(operator);

        reg = mevCommitAVS.getOperatorRegInfo(operator);
        assertTrue(reg.exists);
        assertTrue(reg.deregRequestOccurrence.exists);
        assertEq(reg.deregRequestOccurrence.blockHeight, 108);

        vm.expectRevert(IMevCommitAVS.OperatorDeregAlreadyRequested.selector);
        vm.prank(operator);
        mevCommitAVS.requestOperatorDeregistration(operator);
    }

    function testDeregisterOperator() public {
        vm.roll(11);

        vm.prank(owner);
        mevCommitAVS.pause();
        vm.expectRevert(PausableUpgradeable.EnforcedPause.selector);
        vm.prank(operator);
        mevCommitAVS.deregisterOperator(operator);
        vm.prank(owner);
        mevCommitAVS.unpause();

        vm.expectRevert(abi.encodeWithSelector(IMevCommitAVS.OperatorNotRegistered.selector, operator));
        vm.prank(operator);
        mevCommitAVS.deregisterOperator(operator);

        testRegisterOperator();

        address otherAcct = address(0x777);
        vm.expectRevert(abi.encodeWithSelector(IMevCommitAVS.SenderIsNotSpecifiedOperator.selector, operator));
        vm.prank(otherAcct);
        mevCommitAVS.deregisterOperator(operator);

        vm.expectRevert(abi.encodeWithSelector(IMevCommitAVS.DeregistrationNotRequested.selector));
        vm.prank(operator);
        mevCommitAVS.deregisterOperator(operator);

        vm.prank(operator);
        mevCommitAVS.requestOperatorDeregistration(operator);

        vm.expectRevert(abi.encodeWithSelector(IMevCommitAVS.DeregistrationTooSoon.selector));
        vm.prank(operator);
        mevCommitAVS.deregisterOperator(operator);

        IMevCommitAVS.OperatorRegistrationInfo memory operatorRegInfo = mevCommitAVS.getOperatorRegInfo(operator);
        assertTrue(operatorRegInfo.exists);
        assertTrue(operatorRegInfo.deregRequestOccurrence.exists);
        assertEq(operatorRegInfo.deregRequestOccurrence.blockHeight, 11);

        avsDirectoryMock.registerOperator(operator);

        vm.roll(11 + operatorDeregPeriodBlocks + 1);

        vm.expectEmit(true, true, true, true);
        emit OperatorDeregistered(operator);
        vm.prank(operator);
        mevCommitAVS.deregisterOperator(operator);
        assertFalse(avsDirectoryMock.isRegisteredOperator(operator));

        operatorRegInfo = mevCommitAVS.getOperatorRegInfo(operator);
        assertFalse(operatorRegInfo.exists);
        assertFalse(operatorRegInfo.deregRequestOccurrence.exists);
        assertEq(operatorRegInfo.deregRequestOccurrence.blockHeight, 0);
    }

    function testRegisterValidatorsByPodOwners() public {
        vm.roll(55);

        address podOwner = address(0x420);
        ISignatureUtils.SignatureWithExpiry memory sig = ISignatureUtils.SignatureWithExpiry({
            signature: bytes("signature"),
            expiry: 10
        });
        vm.prank(podOwner);
        delegationManagerMock.delegateTo(operator, sig, bytes32("salt"));

        bytes[] memory valPubkeys = new bytes[](2);
        valPubkeys[0] = sampleValPubkey1;
        valPubkeys[1] = sampleValPubkey2;
        bytes[][] memory arrayValPubkeys = new bytes[][](1);
        arrayValPubkeys[0] = valPubkeys;
        address[] memory podOwners = new address[](1);
        podOwners[0] = podOwner;

        address otherAcct = address(0x777);

        vm.prank(owner);
        mevCommitAVS.pause();
        vm.expectRevert(PausableUpgradeable.EnforcedPause.selector);
        vm.prank(otherAcct);
        mevCommitAVS.registerValidatorsByPodOwners(arrayValPubkeys, podOwners);
        vm.prank(owner);
        mevCommitAVS.unpause();

        vm.expectRevert(abi.encodeWithSelector(IMevCommitAVS.SenderNotPodOwnerOrOperator.selector, podOwner));
        vm.prank(otherAcct);
        mevCommitAVS.registerValidatorsByPodOwners(arrayValPubkeys, podOwners);

        vm.expectRevert(abi.encodeWithSelector(IMevCommitAVS.OperatorNotRegistered.selector, operator));
        vm.prank(podOwner);
        mevCommitAVS.registerValidatorsByPodOwners(arrayValPubkeys, podOwners);

        testRegisterOperator();

        EigenPodMock mockPod = new EigenPodMock();
        mockPod.setMockValidatorInfo(valPubkeys[0], IEigenPod.ValidatorInfo({
            validatorIndex: 1,
            restakedBalanceGwei: 1,
            mostRecentBalanceUpdateTimestamp: 1,
            status: IEigenPod.VALIDATOR_STATUS.INACTIVE
        }));
        eigenPodManagerMock.setMockPod(podOwner, mockPod);

        vm.expectRevert(abi.encodeWithSelector(IMevCommitAVS.ValidatorNotActiveWithEigenCore.selector, valPubkeys[0]));
        vm.prank(podOwner);
        mevCommitAVS.registerValidatorsByPodOwners(arrayValPubkeys, podOwners);

        mockPod.setMockValidatorInfo(valPubkeys[0], IEigenPod.ValidatorInfo({
            validatorIndex: 1,
            restakedBalanceGwei: 1,
            mostRecentBalanceUpdateTimestamp: 1,
            status: IEigenPod.VALIDATOR_STATUS.ACTIVE
        }));

        mockPod.setMockValidatorInfo(valPubkeys[1], IEigenPod.ValidatorInfo({
            validatorIndex: 2,
            restakedBalanceGwei: 1,
            mostRecentBalanceUpdateTimestamp: 1,
            status: IEigenPod.VALIDATOR_STATUS.ACTIVE
        }));

        IMevCommitAVS.ValidatorRegistrationInfo memory regInfo0 = mevCommitAVS.getValidatorRegInfo(valPubkeys[0]);
        IMevCommitAVS.ValidatorRegistrationInfo memory regInfo1 = mevCommitAVS.getValidatorRegInfo(valPubkeys[1]);
        assertFalse(regInfo0.exists);
        assertFalse(regInfo1.exists);
        assertEq(regInfo0.podOwner, address(0));
        assertEq(regInfo1.podOwner, address(0));
        assertFalse(regInfo0.freezeOccurrence.exists);
        assertFalse(regInfo1.freezeOccurrence.exists);
        assertFalse(regInfo0.deregRequestOccurrence.exists);
        assertFalse(regInfo1.deregRequestOccurrence.exists);

        vm.expectEmit(true, true, true, true);
        emit ValidatorRegistered(sampleValPubkey1, podOwner);
        vm.expectEmit(true, true, true, true);
        emit ValidatorRegistered(sampleValPubkey2, podOwner);
        vm.prank(podOwner);
        mevCommitAVS.registerValidatorsByPodOwners(arrayValPubkeys, podOwners);

        regInfo0 = mevCommitAVS.getValidatorRegInfo(valPubkeys[0]);
        regInfo1 = mevCommitAVS.getValidatorRegInfo(valPubkeys[1]);
        assertTrue(regInfo0.exists);
        assertTrue(regInfo1.exists);
        assertEq(regInfo0.podOwner, podOwner);
        assertEq(regInfo1.podOwner, podOwner);
        assertFalse(regInfo0.freezeOccurrence.exists);
        assertFalse(regInfo1.freezeOccurrence.exists);
        assertFalse(regInfo0.deregRequestOccurrence.exists);
        assertFalse(regInfo1.deregRequestOccurrence.exists);

        vm.expectRevert(abi.encodeWithSelector(IMevCommitAVS.ValidatorIsRegistered.selector, valPubkeys[0]));
        vm.prank(podOwner);
        mevCommitAVS.registerValidatorsByPodOwners(arrayValPubkeys, podOwners);
    }

    function testRequestValidatorsDeregistration() public {

        address podOwner = address(0x420);

        bytes[] memory valPubkeys = new bytes[](2);
        valPubkeys[0] = sampleValPubkey1;
        valPubkeys[1] = sampleValPubkey2;

        vm.prank(owner);
        mevCommitAVS.pause();
        vm.expectRevert(PausableUpgradeable.EnforcedPause.selector);
        vm.prank(podOwner);
        mevCommitAVS.requestValidatorsDeregistration(valPubkeys);
        vm.prank(owner);
        mevCommitAVS.unpause();

        vm.expectRevert(abi.encodeWithSelector(IMevCommitAVS.ValidatorNotRegistered.selector, valPubkeys[0]));
        vm.prank(podOwner);
        mevCommitAVS.requestValidatorsDeregistration(valPubkeys);

        testRegisterValidatorsByPodOwners();
        vm.roll(103);

        vm.expectEmit(true, true, true, true);
        emit ValidatorDeregistrationRequested(valPubkeys[0], podOwner);
        bytes[] memory valPubkeys2 = new bytes[](1);
        valPubkeys2[0] = sampleValPubkey1;
        vm.prank(podOwner);
        mevCommitAVS.requestValidatorsDeregistration(valPubkeys2);

        vm.expectEmit(true, true, true, true);
        emit ValidatorDeregistrationRequested(valPubkeys[1], podOwner);
        bytes[] memory valPubkeys3 = new bytes[](1);
        valPubkeys3[0] = sampleValPubkey2;
        vm.prank(operator);
        mevCommitAVS.requestValidatorsDeregistration(valPubkeys3);

        IMevCommitAVS.ValidatorRegistrationInfo memory regInfo0 = mevCommitAVS.getValidatorRegInfo(valPubkeys[0]);
        IMevCommitAVS.ValidatorRegistrationInfo memory regInfo1 = mevCommitAVS.getValidatorRegInfo(valPubkeys[1]);
        assertTrue(regInfo0.exists);
        assertTrue(regInfo1.exists);
        assertEq(regInfo0.podOwner, podOwner);
        assertEq(regInfo1.podOwner, podOwner);
        assertTrue(regInfo0.deregRequestOccurrence.exists);
        assertTrue(regInfo1.deregRequestOccurrence.exists);
        assertEq(regInfo0.deregRequestOccurrence.blockHeight, 103);
        assertEq(regInfo1.deregRequestOccurrence.blockHeight, 103);
        assertFalse(regInfo0.freezeOccurrence.exists);
        assertFalse(regInfo1.freezeOccurrence.exists);

<<<<<<< HEAD
        vm.expectRevert("dereg already requested");
=======
        vm.expectRevert(abi.encodeWithSelector(IMevCommitAVS.ValidatorDeregAlreadyRequested.selector));
>>>>>>> 7fa300d4
        vm.prank(podOwner);
        mevCommitAVS.requestValidatorsDeregistration(valPubkeys);
    }

    function testDeregisterValidator() public {

        address podOwner = address(0x420);
        bytes[] memory valPubkeys = new bytes[](1);
        valPubkeys[0] = sampleValPubkey1;

        vm.prank(owner);
        mevCommitAVS.pause();
        vm.expectRevert(PausableUpgradeable.EnforcedPause.selector);
        vm.prank(podOwner);
        mevCommitAVS.deregisterValidators(valPubkeys);
        vm.prank(owner);
        mevCommitAVS.unpause();

        vm.expectRevert(abi.encodeWithSelector(IMevCommitAVS.ValidatorNotRegistered.selector, valPubkeys[0]));
        vm.prank(podOwner);
        mevCommitAVS.deregisterValidators(valPubkeys);

        testRegisterValidatorsByPodOwners();

        address otherAcct = address(0x777);
        vm.expectRevert(abi.encodeWithSelector(IMevCommitAVS.SenderNotPodOwnerOrOperatorOfValidator.selector, valPubkeys[0]));
        vm.prank(otherAcct);
        mevCommitAVS.deregisterValidators(valPubkeys);

        vm.expectRevert(abi.encodeWithSelector(IMevCommitAVS.DeregistrationNotRequested.selector));
        vm.prank(podOwner);
        mevCommitAVS.deregisterValidators(valPubkeys);

        bytes[] memory valPubkeys2 = new bytes[](2);
        valPubkeys2[0] = sampleValPubkey1;
        valPubkeys2[1] = sampleValPubkey2;
        vm.prank(podOwner);
        mevCommitAVS.requestValidatorsDeregistration(valPubkeys2);

        IMevCommitAVS.ValidatorRegistrationInfo memory regInfo0 = mevCommitAVS.getValidatorRegInfo(valPubkeys2[0]);
        IMevCommitAVS.ValidatorRegistrationInfo memory regInfo1 = mevCommitAVS.getValidatorRegInfo(valPubkeys2[1]);
        assertTrue(regInfo0.deregRequestOccurrence.exists);
        assertTrue(regInfo1.deregRequestOccurrence.exists);

        vm.expectRevert(abi.encodeWithSelector(IMevCommitAVS.DeregistrationTooSoon.selector));
        vm.prank(operator);
        mevCommitAVS.deregisterValidators(valPubkeys2);

        vm.roll(103 + validatorDeregPeriodBlocks);
        vm.expectEmit(true, true, true, true);
        emit ValidatorDeregistered(valPubkeys2[0], podOwner);
        vm.expectEmit(true, true, true, true);
        emit ValidatorDeregistered(valPubkeys2[1], podOwner);
        vm.prank(operator);
        mevCommitAVS.deregisterValidators(valPubkeys2);

        regInfo0 = mevCommitAVS.getValidatorRegInfo(valPubkeys2[0]);
        regInfo1 = mevCommitAVS.getValidatorRegInfo(valPubkeys2[1]);
        assertFalse(regInfo0.exists);
        assertFalse(regInfo1.exists);
    }

    function testRegisterLSTRestaker() public {

        address lstRestaker = address(0x34443);
        address otherAcct = address(0x777);
        bytes[] memory chosenVals = new bytes[](0);

        vm.prank(owner);
        mevCommitAVS.pause();
        vm.expectRevert(PausableUpgradeable.EnforcedPause.selector);
        vm.prank(lstRestaker);
        mevCommitAVS.registerLSTRestaker(chosenVals);
        vm.prank(owner);
        mevCommitAVS.unpause();

        vm.expectRevert(abi.encodeWithSelector(IMevCommitAVS.NoDelegationToRegisteredOperator.selector));
        vm.prank(otherAcct);
        mevCommitAVS.registerLSTRestaker(chosenVals);

        testRegisterValidatorsByPodOwners();

        ISignatureUtils.SignatureWithExpiry memory sig = ISignatureUtils.SignatureWithExpiry({
            signature: bytes("signature"),
            expiry: 10
        });
        vm.prank(lstRestaker);
        delegationManagerMock.delegateTo(operator, sig, bytes32("salt"));

        vm.expectRevert(abi.encodeWithSelector(IMevCommitAVS.NeedChosenValidators.selector));
        vm.prank(lstRestaker);
        mevCommitAVS.registerLSTRestaker(chosenVals);

        bytes[] memory chosenVals2 = new bytes[](2);
        chosenVals2[0] = sampleValPubkey1;
        chosenVals2[1] = sampleValPubkey2;
        vm.expectRevert(abi.encodeWithSelector(IMevCommitAVS.NoEigenStrategyDeposits.selector));
        vm.prank(lstRestaker);
        mevCommitAVS.registerLSTRestaker(chosenVals2);

        assertFalse(mevCommitAVS.getLSTRestakerRegInfo(lstRestaker).exists);
        assertEq(mevCommitAVS.getLSTRestakerRegInfo(lstRestaker).chosenValidators.length, 0);
        assertEq(mevCommitAVS.getLSTRestakerRegInfo(lstRestaker).numChosen, 0);
        assertFalse(mevCommitAVS.getLSTRestakerRegInfo(lstRestaker).deregRequestOccurrence.exists);

        strategyManagerMock.setStakerStrategyListLengthReturnValue(3);
        vm.expectEmit(true, true, true, true);
        emit LSTRestakerRegistered(chosenVals2[0], 2, lstRestaker);
        vm.expectEmit(true, true, true, true);
        emit LSTRestakerRegistered(chosenVals2[1], 2, lstRestaker);
        vm.prank(lstRestaker);
        mevCommitAVS.registerLSTRestaker(chosenVals2);

        assertTrue(mevCommitAVS.getLSTRestakerRegInfo(lstRestaker).exists);
        assertEq(mevCommitAVS.getLSTRestakerRegInfo(lstRestaker).chosenValidators.length, 2);
        assertEq(mevCommitAVS.getLSTRestakerRegInfo(lstRestaker).numChosen, 2);
        assertEq(mevCommitAVS.getLSTRestakerRegInfo(lstRestaker).chosenValidators[0], chosenVals2[0]);
        assertEq(mevCommitAVS.getLSTRestakerRegInfo(lstRestaker).chosenValidators[1], chosenVals2[1]);
        assertFalse(mevCommitAVS.getLSTRestakerRegInfo(lstRestaker).deregRequestOccurrence.exists);
<<<<<<< HEAD
    
        vm.expectRevert("LST restaker is registered");
=======
        vm.expectRevert(abi.encodeWithSelector(IMevCommitAVS.LstRestakerIsRegistered.selector));
>>>>>>> 7fa300d4
        vm.prank(lstRestaker);
        mevCommitAVS.registerLSTRestaker(chosenVals2);
    }

    function testRequestLSTRestakerDeregistration() public {
        address otherAcct = address(0x777);

        vm.prank(owner);
        mevCommitAVS.pause();
        vm.expectRevert(PausableUpgradeable.EnforcedPause.selector);
        vm.prank(otherAcct);
        mevCommitAVS.requestLSTRestakerDeregistration();
        vm.prank(owner);
        mevCommitAVS.unpause();

        vm.expectRevert(abi.encodeWithSelector(IMevCommitAVS.LstRestakerNotRegistered.selector));
        vm.prank(otherAcct);
        mevCommitAVS.requestLSTRestakerDeregistration();

        testRegisterLSTRestaker();
        vm.roll(177);

        address lstRestaker = address(0x34443);
        bytes[] memory chosenVals = new bytes[](2);
        chosenVals[0] = sampleValPubkey1;
        chosenVals[1] = sampleValPubkey2;
        vm.expectEmit(true, true, true, true);
        emit LSTRestakerDeregistrationRequested(chosenVals[0], 2, lstRestaker);
        vm.expectEmit(true, true, true, true);
        emit LSTRestakerDeregistrationRequested(chosenVals[1], 2, lstRestaker);
        vm.prank(lstRestaker);
        mevCommitAVS.requestLSTRestakerDeregistration();

        assertTrue(mevCommitAVS.getLSTRestakerRegInfo(lstRestaker).exists);
        assertEq(mevCommitAVS.getLSTRestakerRegInfo(lstRestaker).chosenValidators.length, 2);
        assertEq(mevCommitAVS.getLSTRestakerRegInfo(lstRestaker).numChosen, 2);
        assertEq(mevCommitAVS.getLSTRestakerRegInfo(lstRestaker).chosenValidators[0], chosenVals[0]);
        assertEq(mevCommitAVS.getLSTRestakerRegInfo(lstRestaker).chosenValidators[1], chosenVals[1]);
        assertTrue(mevCommitAVS.getLSTRestakerRegInfo(lstRestaker).deregRequestOccurrence.exists);
        assertEq(mevCommitAVS.getLSTRestakerRegInfo(lstRestaker).deregRequestOccurrence.blockHeight, 177);

        vm.expectRevert(abi.encodeWithSelector(IMevCommitAVS.DeregistrationAlreadyRequested.selector));
        vm.prank(lstRestaker);
        mevCommitAVS.requestLSTRestakerDeregistration();
    }

    function testDeregisterLSTRestaker() public {

        address otherAcct = address(0x777);

        vm.prank(owner);
        mevCommitAVS.pause();
        vm.expectRevert(PausableUpgradeable.EnforcedPause.selector);
        vm.prank(otherAcct);
        mevCommitAVS.deregisterLSTRestaker();
        vm.prank(owner);
        mevCommitAVS.unpause();

        vm.expectRevert(abi.encodeWithSelector(IMevCommitAVS.LstRestakerNotRegistered.selector));
        vm.prank(otherAcct);
        mevCommitAVS.deregisterLSTRestaker();

        testRegisterLSTRestaker();

        vm.roll(302);

        address lstRestaker = address(0x34443);
        vm.expectRevert(abi.encodeWithSelector(IMevCommitAVS.DeregistrationNotRequested.selector));
        vm.prank(lstRestaker);
        mevCommitAVS.deregisterLSTRestaker();

        vm.prank(lstRestaker);
        mevCommitAVS.requestLSTRestakerDeregistration();

        vm.expectRevert(abi.encodeWithSelector(IMevCommitAVS.DeregistrationTooSoon.selector));
        vm.prank(lstRestaker);
        mevCommitAVS.deregisterLSTRestaker();

        vm.roll(302 + lstRestakerDeregPeriodBlocks + 1);

        bytes[] memory chosenVals = new bytes[](2);
        chosenVals[0] = sampleValPubkey1;
        chosenVals[1] = sampleValPubkey2;

        assertTrue(mevCommitAVS.getLSTRestakerRegInfo(lstRestaker).exists);
        assertEq(mevCommitAVS.getLSTRestakerRegInfo(lstRestaker).chosenValidators.length, 2);
        assertEq(mevCommitAVS.getLSTRestakerRegInfo(lstRestaker).numChosen, 2);
        assertEq(mevCommitAVS.getLSTRestakerRegInfo(lstRestaker).chosenValidators[0], chosenVals[0]);
        assertEq(mevCommitAVS.getLSTRestakerRegInfo(lstRestaker).chosenValidators[1], chosenVals[1]);
        assertTrue(mevCommitAVS.getLSTRestakerRegInfo(lstRestaker).deregRequestOccurrence.exists);
        assertEq(mevCommitAVS.getLSTRestakerRegInfo(lstRestaker).deregRequestOccurrence.blockHeight, 302);

        vm.expectEmit(true, true, true, true);
        emit LSTRestakerDeregistered(chosenVals[0], 2, lstRestaker);
        vm.expectEmit(true, true, true, true);
        emit LSTRestakerDeregistered(chosenVals[1], 2, lstRestaker);
        vm.prank(lstRestaker);
        mevCommitAVS.deregisterLSTRestaker();

        assertFalse(mevCommitAVS.getLSTRestakerRegInfo(lstRestaker).exists);
        assertEq(mevCommitAVS.getLSTRestakerRegInfo(lstRestaker).chosenValidators.length, 0);
        assertEq(mevCommitAVS.getLSTRestakerRegInfo(lstRestaker).numChosen, 0);
        assertFalse(mevCommitAVS.getLSTRestakerRegInfo(lstRestaker).deregRequestOccurrence.exists);
    }

    function testFreeze() public {
        bytes[] memory valPubkeys = new bytes[](2);
        valPubkeys[0] = sampleValPubkey1;
        valPubkeys[1] = sampleValPubkey2;

        vm.prank(owner);
        mevCommitAVS.pause();
        vm.expectRevert(PausableUpgradeable.EnforcedPause.selector);
        vm.prank(freezeOracle);
        mevCommitAVS.freeze(valPubkeys);
        vm.prank(owner);
        mevCommitAVS.unpause();

        vm.expectRevert(abi.encodeWithSelector(IMevCommitAVS.ValidatorNotRegistered.selector, valPubkeys[0]));
        vm.prank(freezeOracle);
        mevCommitAVS.freeze(valPubkeys);

        testRegisterValidatorsByPodOwners();

        vm.roll(403);

        bytes[] memory valPubkeys2 = new bytes[](1);
        valPubkeys2[0] = sampleValPubkey1;
        vm.prank(operator);
        mevCommitAVS.requestValidatorsDeregistration(valPubkeys2);

        address podOwner = address(0x420);
        assertTrue(mevCommitAVS.getValidatorRegInfo(valPubkeys[0]).exists);
        assertTrue(mevCommitAVS.getValidatorRegInfo(valPubkeys[1]).exists);
        assertEq(mevCommitAVS.getValidatorRegInfo(valPubkeys[0]).podOwner, podOwner);
        assertEq(mevCommitAVS.getValidatorRegInfo(valPubkeys[1]).podOwner, podOwner);
        assertTrue(mevCommitAVS.getValidatorRegInfo(valPubkeys[0]).deregRequestOccurrence.exists);
        assertEq(mevCommitAVS.getValidatorRegInfo(valPubkeys[0]).deregRequestOccurrence.blockHeight, 403);
        assertFalse(mevCommitAVS.getValidatorRegInfo(valPubkeys[1]).deregRequestOccurrence.exists);
        assertFalse(mevCommitAVS.getValidatorRegInfo(valPubkeys[0]).freezeOccurrence.exists);
        assertFalse(mevCommitAVS.getValidatorRegInfo(valPubkeys[1]).freezeOccurrence.exists);

        vm.roll(461);

        vm.expectEmit(true, true, true, true);
        emit ValidatorFrozen(valPubkeys[0], podOwner);
        vm.expectEmit(true, true, true, true);
        emit ValidatorFrozen(valPubkeys[1], podOwner);
        vm.prank(freezeOracle);
        mevCommitAVS.freeze(valPubkeys);

        assertTrue(mevCommitAVS.getValidatorRegInfo(valPubkeys[0]).exists);
        assertTrue(mevCommitAVS.getValidatorRegInfo(valPubkeys[1]).exists);
        assertEq(mevCommitAVS.getValidatorRegInfo(valPubkeys[0]).podOwner, podOwner);
<<<<<<< HEAD
        assertEq(mevCommitAVS.getValidatorRegInfo(valPubkeys[1]).podOwner, podOwner); 
=======
        assertEq(mevCommitAVS.getValidatorRegInfo(valPubkeys[1]).podOwner, podOwner);
>>>>>>> 7fa300d4
        assertTrue(mevCommitAVS.getValidatorRegInfo(valPubkeys[0]).freezeOccurrence.exists);
        assertEq(mevCommitAVS.getValidatorRegInfo(valPubkeys[0]).freezeOccurrence.blockHeight, 461);
        assertTrue(mevCommitAVS.getValidatorRegInfo(valPubkeys[1]).freezeOccurrence.exists);
        assertEq(mevCommitAVS.getValidatorRegInfo(valPubkeys[1]).freezeOccurrence.blockHeight, 461);
        assertTrue(mevCommitAVS.getValidatorRegInfo(valPubkeys[0]).deregRequestOccurrence.exists);
        assertEq(mevCommitAVS.getValidatorRegInfo(valPubkeys[0]).deregRequestOccurrence.blockHeight, 403);
        assertFalse(mevCommitAVS.getValidatorRegInfo(valPubkeys[1]).deregRequestOccurrence.exists);

<<<<<<< HEAD
        vm.expectRevert("val already frozen");
=======
        vm.expectRevert(abi.encodeWithSelector(IMevCommitAVS.ValidatorAlreadyFrozen.selector));
>>>>>>> 7fa300d4
        vm.prank(freezeOracle);
        mevCommitAVS.freeze(valPubkeys);
    }

    function testFrozenValidatorsCantDeregister() public {
        testFreeze();

        bytes[] memory valPubkeys = new bytes[](1);
        valPubkeys[0] = sampleValPubkey1;
        IMevCommitAVS.ValidatorRegistrationInfo memory regInfo = mevCommitAVS.getValidatorRegInfo(valPubkeys[0]);
        assertTrue(regInfo.deregRequestOccurrence.exists);

        vm.roll(block.number + validatorDeregPeriodBlocks);

        address podOwner = address(0x420);
        vm.expectRevert(abi.encodeWithSelector(IMevCommitAVS.FrozenValidatorCannotDeregister.selector));
        vm.prank(podOwner);
        mevCommitAVS.deregisterValidators(valPubkeys);
    }

    function testFrozenValidatorDoesntAffectLSTRestaker() public {
        testFreeze();
        bytes[] memory valPubkeys = new bytes[](2);
<<<<<<< HEAD
        valPubkeys[0] = bytes("valPubkey1");
        valPubkeys[1] = bytes("valPubkey2");
=======
        valPubkeys[0] = sampleValPubkey1;
        valPubkeys[1] = sampleValPubkey2;
>>>>>>> 7fa300d4
        assertTrue(mevCommitAVS.getValidatorRegInfo(valPubkeys[0]).freezeOccurrence.exists);
        assertTrue(mevCommitAVS.getValidatorRegInfo(valPubkeys[1]).freezeOccurrence.exists);

        address lstRestaker = address(0x34443);
        ISignatureUtils.SignatureWithExpiry memory sig = ISignatureUtils.SignatureWithExpiry({
            signature: bytes("signature"),
            expiry: 10
        });
        vm.prank(lstRestaker);
        delegationManagerMock.delegateTo(operator, sig, bytes32("salt"));
        strategyManagerMock.setStakerStrategyListLengthReturnValue(3);

        vm.prank(lstRestaker);
        mevCommitAVS.registerLSTRestaker(valPubkeys);

        assertTrue(mevCommitAVS.getLSTRestakerRegInfo(lstRestaker).exists);
        assertEq(mevCommitAVS.getLSTRestakerRegInfo(lstRestaker).chosenValidators[0], valPubkeys[0]);
        assertEq(mevCommitAVS.getLSTRestakerRegInfo(lstRestaker).chosenValidators[1], valPubkeys[1]);

        vm.prank(lstRestaker);
        mevCommitAVS.requestLSTRestakerDeregistration();

        assertTrue(mevCommitAVS.getLSTRestakerRegInfo(lstRestaker).deregRequestOccurrence.exists);

        vm.roll(block.number + lstRestakerDeregPeriodBlocks + 1);

        vm.prank(lstRestaker);
        mevCommitAVS.deregisterLSTRestaker();

        assertFalse(mevCommitAVS.getLSTRestakerRegInfo(lstRestaker).exists);
    }

    function testUnfreeze() public {

        bytes[] memory valPubkeys = new bytes[](2);
        valPubkeys[0] = sampleValPubkey1;
        valPubkeys[1] = sampleValPubkey2;

        address newAccount = address(0x333333333);

        vm.prank(owner);
        mevCommitAVS.pause();
        vm.expectRevert(PausableUpgradeable.EnforcedPause.selector);
        vm.prank(newAccount);
        mevCommitAVS.unfreeze(valPubkeys);
        vm.prank(owner);
        mevCommitAVS.unpause();

        vm.expectRevert(abi.encodeWithSelector(IMevCommitAVS.ValidatorNotRegistered.selector, valPubkeys[0]));
        vm.prank(newAccount);
        mevCommitAVS.unfreeze(valPubkeys);

        testRegisterValidatorsByPodOwners();

        vm.expectRevert(abi.encodeWithSelector(IMevCommitAVS.ValidatorNotFrozen.selector, valPubkeys[0]));
        vm.prank(newAccount);
        mevCommitAVS.unfreeze(valPubkeys);

        vm.prank(freezeOracle);
        mevCommitAVS.freeze(valPubkeys);

        assertTrue(mevCommitAVS.getValidatorRegInfo(valPubkeys[0]).exists);
        assertTrue(mevCommitAVS.getValidatorRegInfo(valPubkeys[0]).freezeOccurrence.exists);

        assertTrue(mevCommitAVS.getValidatorRegInfo(valPubkeys[1]).exists);
        assertTrue(mevCommitAVS.getValidatorRegInfo(valPubkeys[1]).freezeOccurrence.exists);

        vm.expectRevert(abi.encodeWithSelector(IMevCommitAVS.UnfreezeFeeRequired.selector, 2 * unfreezeFee));
        vm.prank(newAccount);
        mevCommitAVS.unfreeze(valPubkeys);

        vm.deal(newAccount, 2 * unfreezeFee);

        uint256 singleUnfreezeFee = unfreezeFee;
        vm.expectRevert(abi.encodeWithSelector(IMevCommitAVS.UnfreezeFeeRequired.selector, 2 * unfreezeFee));
        vm.prank(newAccount);
        mevCommitAVS.unfreeze{value: singleUnfreezeFee}(valPubkeys);

        uint256 doubleUnfreezeFee = unfreezeFee * 2;
        vm.expectRevert(IMevCommitAVS.UnfreezeTooSoon.selector);
        vm.prank(newAccount);
        mevCommitAVS.unfreeze{value: doubleUnfreezeFee}(valPubkeys);

        vm.roll(block.number + unfreezePeriodBlocks + 1);

        assertEq(address(mevCommitAVS).balance, 0);
        assertEq(address(newAccount).balance, unfreezeFee * 2);
        assertEq(address(unfreezeReceiver).balance, 0);

        address podOwner = address(0x420);
        vm.expectEmit(true, true, true, true);
        emit ValidatorUnfrozen(valPubkeys[0], podOwner);
        vm.expectEmit(true, true, true, true);
        emit ValidatorUnfrozen(valPubkeys[1], podOwner);
        vm.prank(newAccount);
        mevCommitAVS.unfreeze{value: doubleUnfreezeFee}(valPubkeys);

        assertEq(address(mevCommitAVS).balance, 0);
        assertEq(address(newAccount).balance, 0);
        assertEq(address(unfreezeReceiver).balance, unfreezeFee * 2);

        assertTrue(mevCommitAVS.getValidatorRegInfo(valPubkeys[0]).exists);
        assertFalse(mevCommitAVS.getValidatorRegInfo(valPubkeys[0]).freezeOccurrence.exists);

        assertTrue(mevCommitAVS.getValidatorRegInfo(valPubkeys[1]).exists);
        assertFalse(mevCommitAVS.getValidatorRegInfo(valPubkeys[1]).freezeOccurrence.exists);
    }

    function testSetters() public {
        IAVSDirectory newAVSDirectory = new AVSDirectoryMock();
        vm.prank(address(0x1));
        vm.expectRevert();
        mevCommitAVS.setAVSDirectory(newAVSDirectory);
        vm.expectEmit(true, true, true, true);
        emit AVSDirectorySet(address(newAVSDirectory));
        vm.prank(owner);
        mevCommitAVS.setAVSDirectory(newAVSDirectory);

        IStrategyManager newStrategyManager = IStrategyManager(address(0x8));
        vm.prank(address(0x1));
        vm.expectRevert();
        mevCommitAVS.setStrategyManager(newStrategyManager);
        vm.expectEmit(true, true, true, true);
        emit StrategyManagerSet(address(newStrategyManager));
        vm.prank(owner);
        mevCommitAVS.setStrategyManager(newStrategyManager);

        IDelegationManager newDelegationManager = IDelegationManager(address(0x9));
        vm.prank(address(0x1));
        vm.expectRevert();
        mevCommitAVS.setDelegationManager(newDelegationManager);
        vm.expectEmit(true, true, true, true);
        emit DelegationManagerSet(address(newDelegationManager));
        vm.prank(owner);
        mevCommitAVS.setDelegationManager(newDelegationManager);

        IEigenPodManager newEigenPodManager = IEigenPodManager(address(0xA));
        vm.prank(address(0x1));
        vm.expectRevert();
        mevCommitAVS.setEigenPodManager(newEigenPodManager);
        vm.expectEmit(true, true, true, true);
        emit EigenPodManagerSet(address(newEigenPodManager));
        vm.prank(owner);
        mevCommitAVS.setEigenPodManager(newEigenPodManager);

        address[] memory newRestakeableStrategies = new address[](2);
        newRestakeableStrategies[0] = address(0xB);
        newRestakeableStrategies[1] = address(0xC);
        vm.prank(address(0x1));
        vm.expectRevert();
        mevCommitAVS.setRestakeableStrategies(newRestakeableStrategies);
        vm.expectEmit(true, true, true, true);
        emit RestakeableStrategiesSet(newRestakeableStrategies);
        vm.prank(owner);
        mevCommitAVS.setRestakeableStrategies(newRestakeableStrategies);

        address newFreezeOracle = address(0xD);
        vm.prank(address(0x1));
        vm.expectRevert();
        mevCommitAVS.setFreezeOracle(newFreezeOracle);
        vm.expectEmit(true, true, true, true);
        emit FreezeOracleSet(newFreezeOracle);
        vm.prank(owner);
        mevCommitAVS.setFreezeOracle(newFreezeOracle);
        assertEq(mevCommitAVS.freezeOracle(), newFreezeOracle);

        uint256 newUnfreezeFee = 2 ether;
        vm.prank(address(0x1));
        vm.expectRevert();
        mevCommitAVS.setUnfreezeFee(newUnfreezeFee);
        vm.expectEmit(true, true, true, true);
        emit UnfreezeFeeSet(newUnfreezeFee);
        vm.prank(owner);
        mevCommitAVS.setUnfreezeFee(newUnfreezeFee);
        assertEq(mevCommitAVS.unfreezeFee(), newUnfreezeFee);

        address newUnfreezeReceiver = address(0xE);
        vm.prank(address(0x1));
        vm.expectRevert();
        mevCommitAVS.setUnfreezeReceiver(newUnfreezeReceiver);
        vm.expectEmit(true, true, true, true);
        emit UnfreezeReceiverSet(newUnfreezeReceiver);
        vm.prank(owner);
        mevCommitAVS.setUnfreezeReceiver(newUnfreezeReceiver);
        assertEq(mevCommitAVS.unfreezeReceiver(), newUnfreezeReceiver);

        uint256 newUnfreezePeriodBlocks = 200;
        vm.prank(address(0x1));
        vm.expectRevert();
        mevCommitAVS.setUnfreezePeriodBlocks(newUnfreezePeriodBlocks);
        vm.expectEmit(true, true, true, true);
        emit UnfreezePeriodBlocksSet(newUnfreezePeriodBlocks);
        vm.prank(owner);
        mevCommitAVS.setUnfreezePeriodBlocks(newUnfreezePeriodBlocks);
        assertEq(mevCommitAVS.unfreezePeriodBlocks(), newUnfreezePeriodBlocks);

        uint256 newOperatorDeregPeriodBlocks = 300;
        vm.prank(address(0x1));
        vm.expectRevert();
        mevCommitAVS.setOperatorDeregPeriodBlocks(newOperatorDeregPeriodBlocks);
        vm.expectEmit(true, true, true, true);
        emit OperatorDeregPeriodBlocksSet(newOperatorDeregPeriodBlocks);
        vm.prank(owner);
        mevCommitAVS.setOperatorDeregPeriodBlocks(newOperatorDeregPeriodBlocks);
        assertEq(mevCommitAVS.operatorDeregPeriodBlocks(), newOperatorDeregPeriodBlocks);

        uint256 newValidatorDeregPeriodBlocks = 400;
        vm.prank(address(0x1));
        vm.expectRevert();
        mevCommitAVS.setValidatorDeregPeriodBlocks(newValidatorDeregPeriodBlocks);
        vm.expectEmit(true, true, true, true);
        emit ValidatorDeregPeriodBlocksSet(newValidatorDeregPeriodBlocks);
        vm.prank(owner);
        mevCommitAVS.setValidatorDeregPeriodBlocks(newValidatorDeregPeriodBlocks);
        assertEq(mevCommitAVS.validatorDeregPeriodBlocks(), newValidatorDeregPeriodBlocks);

        uint256 newLstRestakerDeregPeriodBlocks = 500;
        vm.prank(address(0x1));
        vm.expectRevert();
        mevCommitAVS.setLstRestakerDeregPeriodBlocks(newLstRestakerDeregPeriodBlocks);
        vm.expectEmit(true, true, true, true);
        emit LSTRestakerDeregPeriodBlocksSet(newLstRestakerDeregPeriodBlocks);
        vm.prank(owner);
        mevCommitAVS.setLstRestakerDeregPeriodBlocks(newLstRestakerDeregPeriodBlocks);
        assertEq(mevCommitAVS.lstRestakerDeregPeriodBlocks(), newLstRestakerDeregPeriodBlocks);

        string memory newMetadataURI = "https://new-metadata-uri.com";
        vm.prank(address(0x1));
        vm.expectRevert();
        mevCommitAVS.updateMetadataURI(newMetadataURI);
        vm.prank(owner);
        mevCommitAVS.updateMetadataURI(newMetadataURI);
    }

    function testValidatorsWithReqDeregisteredOperatorsCannotRegister() public {
        testRegisterOperator();

        vm.prank(operator);
        mevCommitAVS.requestOperatorDeregistration(operator);

        address podOwner = address(0x420);
        vm.prank(podOwner);
        ISignatureUtils.SignatureWithExpiry memory sig = ISignatureUtils.SignatureWithExpiry({
            signature: bytes("signature"),
            expiry: 10
        });
        delegationManagerMock.delegateTo(operator, sig, bytes32("salt"));

        bytes[][] memory valPubkeys = new bytes[][](1);
        bytes[] memory inner = new bytes[](2);
        inner[0] = sampleValPubkey1;
        inner[1] = sampleValPubkey2;
        valPubkeys[0] = inner;

        address[] memory podOwners = new address[](1);
        podOwners[0] = podOwner;
        vm.prank(podOwner);
        vm.expectRevert(IMevCommitAVS.OperatorDeregAlreadyRequested.selector);
        mevCommitAVS.registerValidatorsByPodOwners(valPubkeys, podOwners);

        vm.prank(operator);
        vm.expectRevert(IMevCommitAVS.OperatorDeregAlreadyRequested.selector);
        mevCommitAVS.registerValidatorsByPodOwners(valPubkeys, podOwners);
    }

    function testUnfreezeExcessFeeReturned() public {
        bytes[] memory valPubkeys = new bytes[](2);
        valPubkeys[0] = sampleValPubkey1;
        valPubkeys[1] = sampleValPubkey2;

        address newAccount = address(0x333333333);

        testRegisterValidatorsByPodOwners();

        vm.prank(freezeOracle);
        mevCommitAVS.freeze(valPubkeys);

        uint256 tripleUnfreezeFee = unfreezeFee * 3;
        vm.deal(newAccount, tripleUnfreezeFee);

        vm.roll(block.number + unfreezePeriodBlocks + 1);

        assertEq(address(newAccount).balance, tripleUnfreezeFee);
        assertEq(address(mevCommitAVS).balance, 0);
        assertEq(address(unfreezeReceiver).balance, 0);

        address podOwner = address(0x420);
        vm.expectEmit(true, true, true, true);
        emit ValidatorUnfrozen(valPubkeys[0], podOwner);
        vm.expectEmit(true, true, true, true);
        emit ValidatorUnfrozen(valPubkeys[1], podOwner);
        vm.prank(newAccount);
        mevCommitAVS.unfreeze{value: tripleUnfreezeFee}(valPubkeys);

        assertEq(address(newAccount).balance, unfreezeFee);
        assertEq(address(mevCommitAVS).balance, 0);
        assertEq(address(unfreezeReceiver).balance, 2 * unfreezeFee);

        assertTrue(mevCommitAVS.getValidatorRegInfo(valPubkeys[0]).exists);
        assertFalse(mevCommitAVS.getValidatorRegInfo(valPubkeys[0]).freezeOccurrence.exists);

        assertTrue(mevCommitAVS.getValidatorRegInfo(valPubkeys[1]).exists);
        assertFalse(mevCommitAVS.getValidatorRegInfo(valPubkeys[1]).freezeOccurrence.exists);
    }

    function testValidatorIsOptedIn() public {
        testRegisterValidatorsByPodOwners();

        bytes[] memory valPubkeys = new bytes[](2);
        valPubkeys[0] = sampleValPubkey1;
        valPubkeys[1] = sampleValPubkey2;

        assertTrue(mevCommitAVS.isValidatorOptedIn(valPubkeys[0]));
        assertTrue(mevCommitAVS.isValidatorOptedIn(valPubkeys[1]));

        vm.prank(operator);
        mevCommitAVS.requestOperatorDeregistration(operator);

        assertFalse(mevCommitAVS.isValidatorOptedIn(valPubkeys[0]));
        assertFalse(mevCommitAVS.isValidatorOptedIn(valPubkeys[1]));

        address newOperator = address(0x0c94D2aE152F29Bf68A78dc9747BEa59B6f01418);
        uint256 newOperatorPrivateKey = uint256(0x61437e7186d6d418e8c3221a88ce4c4aafba32347414d113ed31c425a99085a6);
        delegationManagerMock.setIsOperator(newOperator, true);

        bytes32 digestHash = avsDirectoryMock.calculateOperatorAVSRegistrationDigestHash({
            operator: newOperator,
            avs: address(mevCommitAVS),
            salt: bytes32("salt"),
            expiry: block.timestamp + 1 days
        });

        (uint8 v, bytes32 r, bytes32 s) = vm.sign(newOperatorPrivateKey, digestHash);

        vm.prank(newOperator);
        ISignatureUtils.SignatureWithSaltAndExpiry memory newOperatorSigWithSalt = ISignatureUtils.SignatureWithSaltAndExpiry({
            signature: abi.encodePacked(r, s, v),
            salt: bytes32("salt"),
            expiry: block.timestamp + 1 days
        });
        mevCommitAVS.registerOperator(newOperatorSigWithSalt);
        assertTrue(mevCommitAVS.getOperatorRegInfo(newOperator).exists);

        address podOwner = address(0x420);
        vm.prank(podOwner);
        ISignatureUtils.SignatureWithExpiry memory newOperatorSig = ISignatureUtils.SignatureWithExpiry({
            signature: bytes("signature"),
            expiry: block.timestamp + 1 days
        });
        delegationManagerMock.delegateTo(newOperator, newOperatorSig, bytes32("salt"));

        assertTrue(mevCommitAVS.isValidatorOptedIn(valPubkeys[0]));
        assertTrue(mevCommitAVS.isValidatorOptedIn(valPubkeys[1]));
    }

    function testDeregisteredOperatorCanStillDeregisterValidators() public {
        testRegisterValidatorsByPodOwners();

        vm.prank(operator);
        mevCommitAVS.requestOperatorDeregistration(operator);
        assertTrue(mevCommitAVS.getOperatorRegInfo(operator).exists);
        assertTrue(mevCommitAVS.getOperatorRegInfo(operator).deregRequestOccurrence.exists);

        bytes[] memory valPubkeys = new bytes[](2);
        valPubkeys[0] = sampleValPubkey1;
        valPubkeys[1] = sampleValPubkey2;
        
        address podOwner = address(0x420);
        vm.expectEmit(true, true, true, true);
        emit ValidatorDeregistrationRequested(valPubkeys[0], podOwner);
        vm.expectEmit(true, true, true, true);
        emit ValidatorDeregistrationRequested(valPubkeys[1], podOwner);
        vm.prank(operator);
        mevCommitAVS.requestValidatorsDeregistration(valPubkeys);

        vm.roll(2000);

        vm.prank(operator);
        mevCommitAVS.deregisterOperator(operator);
        assertFalse(mevCommitAVS.getOperatorRegInfo(operator).exists);

        vm.expectEmit(true, true, true, true);
        emit ValidatorDeregistered(valPubkeys[0], podOwner);
        vm.expectEmit(true, true, true, true);
        emit ValidatorDeregistered(valPubkeys[1], podOwner);
        vm.prank(operator);
        mevCommitAVS.deregisterValidators(valPubkeys);
    }

    function testIsValidatorOptedInWithNoPod() public view {
        bytes[] memory valPubkeys = new bytes[](2);
        valPubkeys[0] = sampleValPubkey1; // Intentionally no setup
        assertFalse(mevCommitAVS.isValidatorOptedIn(valPubkeys[0]));
    }
}<|MERGE_RESOLUTION|>--- conflicted
+++ resolved
@@ -389,11 +389,7 @@
         assertFalse(regInfo0.freezeOccurrence.exists);
         assertFalse(regInfo1.freezeOccurrence.exists);
 
-<<<<<<< HEAD
-        vm.expectRevert("dereg already requested");
-=======
         vm.expectRevert(abi.encodeWithSelector(IMevCommitAVS.ValidatorDeregAlreadyRequested.selector));
->>>>>>> 7fa300d4
         vm.prank(podOwner);
         mevCommitAVS.requestValidatorsDeregistration(valPubkeys);
     }
@@ -513,12 +509,7 @@
         assertEq(mevCommitAVS.getLSTRestakerRegInfo(lstRestaker).chosenValidators[0], chosenVals2[0]);
         assertEq(mevCommitAVS.getLSTRestakerRegInfo(lstRestaker).chosenValidators[1], chosenVals2[1]);
         assertFalse(mevCommitAVS.getLSTRestakerRegInfo(lstRestaker).deregRequestOccurrence.exists);
-<<<<<<< HEAD
-    
-        vm.expectRevert("LST restaker is registered");
-=======
         vm.expectRevert(abi.encodeWithSelector(IMevCommitAVS.LstRestakerIsRegistered.selector));
->>>>>>> 7fa300d4
         vm.prank(lstRestaker);
         mevCommitAVS.registerLSTRestaker(chosenVals2);
     }
@@ -673,11 +664,7 @@
         assertTrue(mevCommitAVS.getValidatorRegInfo(valPubkeys[0]).exists);
         assertTrue(mevCommitAVS.getValidatorRegInfo(valPubkeys[1]).exists);
         assertEq(mevCommitAVS.getValidatorRegInfo(valPubkeys[0]).podOwner, podOwner);
-<<<<<<< HEAD
-        assertEq(mevCommitAVS.getValidatorRegInfo(valPubkeys[1]).podOwner, podOwner); 
-=======
         assertEq(mevCommitAVS.getValidatorRegInfo(valPubkeys[1]).podOwner, podOwner);
->>>>>>> 7fa300d4
         assertTrue(mevCommitAVS.getValidatorRegInfo(valPubkeys[0]).freezeOccurrence.exists);
         assertEq(mevCommitAVS.getValidatorRegInfo(valPubkeys[0]).freezeOccurrence.blockHeight, 461);
         assertTrue(mevCommitAVS.getValidatorRegInfo(valPubkeys[1]).freezeOccurrence.exists);
@@ -686,11 +673,7 @@
         assertEq(mevCommitAVS.getValidatorRegInfo(valPubkeys[0]).deregRequestOccurrence.blockHeight, 403);
         assertFalse(mevCommitAVS.getValidatorRegInfo(valPubkeys[1]).deregRequestOccurrence.exists);
 
-<<<<<<< HEAD
-        vm.expectRevert("val already frozen");
-=======
         vm.expectRevert(abi.encodeWithSelector(IMevCommitAVS.ValidatorAlreadyFrozen.selector));
->>>>>>> 7fa300d4
         vm.prank(freezeOracle);
         mevCommitAVS.freeze(valPubkeys);
     }
@@ -714,13 +697,8 @@
     function testFrozenValidatorDoesntAffectLSTRestaker() public {
         testFreeze();
         bytes[] memory valPubkeys = new bytes[](2);
-<<<<<<< HEAD
-        valPubkeys[0] = bytes("valPubkey1");
-        valPubkeys[1] = bytes("valPubkey2");
-=======
         valPubkeys[0] = sampleValPubkey1;
         valPubkeys[1] = sampleValPubkey2;
->>>>>>> 7fa300d4
         assertTrue(mevCommitAVS.getValidatorRegInfo(valPubkeys[0]).freezeOccurrence.exists);
         assertTrue(mevCommitAVS.getValidatorRegInfo(valPubkeys[1]).freezeOccurrence.exists);
 
