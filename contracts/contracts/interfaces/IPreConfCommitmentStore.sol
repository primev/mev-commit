--- conflicted
+++ resolved
@@ -34,11 +34,6 @@
         uint64 indexed blockNumber
     );
 
-<<<<<<< HEAD
-    // External functions that need to be implemented
-
-=======
->>>>>>> 8aab727e
     function storeCommitment(
         uint64 bid,
         uint64 blockNumber,
@@ -67,7 +62,37 @@
     function updateBidderRegistry(address newBidderRegistry) external;
 
     function getCommitment(bytes32 commitmentIndex) external view returns (PreConfCommitment memory);
-<<<<<<< HEAD
+
+    function getCommitmentsByBlockNumber(uint256 blockNumber) external view returns (bytes32[] memory);
+
+    function storeCommitment(
+        uint64 bid,
+        uint64 blockNumber,
+        string memory txnHash,
+        string memory revertingTxHashes,
+        string memory commitmentHash,
+        uint64 decayStartTimeStamp,
+        uint64 decayEndTimeStamp,
+        bytes calldata bidSignature,
+        bytes memory commitmentSignature,
+        uint64 dispatchTimestamp
+    ) external returns (bytes32 commitmentIndex);
+
+    function updateCommitmentDispatchWindow(uint64 newDispatchWindow) external;
+
+    function initiateSlash(bytes32 commitmentIndex, uint256 residualDecayedBid) external;
+
+    function initiateReward(bytes32 commitmentIndex, uint256 residualDecayedBid) external;
+    
+    function unlockBidFunds(bytes32 commitmentDigest) external;
+
+    function updateOracle(address newOracle) external;
+
+    function updateProviderRegistry(address newProviderRegistry) external;
+
+    function updateBidderRegistry(address newBidderRegistry) external;
+
+    function getCommitment(bytes32 commitmentIndex) external view returns (PreConfCommitment memory);
 
     function getBidHash(
         string memory _txnHash,
@@ -95,39 +120,9 @@
     ) external view returns (bytes32 messageDigest, address recoveredAddress, uint256 stake);
 
     function getCommitmentsByBlockNumber(uint256 blockNumber) external view returns (bytes32[] memory);
-=======
-
-    function getCommitmentsByBlockNumber(uint256 blockNumber) external view returns (bytes32[] memory);
-
-    function getBidHash(
-        string memory _txnHash,
-        uint256 _bid,
-        uint64 _blockNumber
-    ) external view returns (bytes32);
-
-    function getPreConfHash(
-        string memory _txnHash,
-        uint64 _bid,
-        uint64 _blockNumber,
-        bytes32 _bidHash,
-        string memory _bidSignature
-    ) external view returns (bytes32);
-
-    function retreiveCommitments() external view returns (PreConfCommitment[] memory);
-
-    function retreiveCommitment() external view returns (PreConfCommitment memory);
-
-    function verifyBid(
-        uint64 bid,
-        uint64 blockNumber,
-        string memory txnHash,
-        bytes calldata bidSignature
-    ) external view returns (bytes32 messageDigest, address recoveredAddress, uint256 stake);
-
     // Public functions that can be included if they are meant to be called from other contracts
 
     function bytes32ToHexString(bytes32 _bytes32) external pure returns (string memory);
 
     function bytesToHexString(bytes memory _bytes) external pure returns (string memory);
->>>>>>> 8aab727e
 }