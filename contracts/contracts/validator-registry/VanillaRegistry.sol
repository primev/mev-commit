--- conflicted
+++ resolved
@@ -222,11 +222,7 @@
 
     /// @dev Returns the number of blocks remaining until an unstaking validator can withdraw their staked ETH.
     function getBlocksTillWithdrawAllowed(bytes calldata valBLSPubKey) external view returns (uint256) {
-<<<<<<< HEAD
-        require(_isUnstaking(valBLSPubKey), "Unstake first");
-=======
         require(_isUnstaking(valBLSPubKey), IVanillaRegistry.MustUnstakeToWithdraw());
->>>>>>> 7fa300d4
         uint256 blocksSinceUnstakeInitiated = block.number - stakedValidators[valBLSPubKey].unstakeOccurrence.blockHeight;
         return blocksSinceUnstakeInitiated > unstakePeriodBlocks ? 0 : unstakePeriodBlocks - blocksSinceUnstakeInitiated;
     }
@@ -321,15 +317,9 @@
         uint256 len = blsPubKeys.length;
         for (uint256 i = 0; i < len; ++i) {
             bytes calldata pubKey = blsPubKeys[i];
-<<<<<<< HEAD
-            require(_isUnstaking(pubKey), "Must unstake to withdraw");
-            require(block.number > stakedValidators[pubKey].unstakeOccurrence.blockHeight + unstakePeriodBlocks,
-                "Withdrawing too soon");
-=======
             require(_isUnstaking(pubKey), IVanillaRegistry.MustUnstakeToWithdraw());
             require(block.number > stakedValidators[pubKey].unstakeOccurrence.blockHeight + unstakePeriodBlocks,
                 IVanillaRegistry.WithdrawingTooSoon());
->>>>>>> 7fa300d4
             uint256 balance = stakedValidators[pubKey].balance;
             address withdrawalAddress = stakedValidators[pubKey].withdrawalAddress;
             delete stakedValidators[pubKey];
