// SPDX-License-Identifier: BSL 1.1
pragma solidity 0.8.26;

import {IMevCommitAVS} from "../../interfaces/IMevCommitAVS.sol";
import {MevCommitAVSStorage} from "./MevCommitAVSStorage.sol";
import {BlockHeightOccurrence} from "../../utils/Occurrence.sol";
import {Ownable2StepUpgradeable} from "@openzeppelin/contracts-upgradeable/access/Ownable2StepUpgradeable.sol";
import {PausableUpgradeable} from "@openzeppelin/contracts-upgradeable/utils/PausableUpgradeable.sol";
import {UUPSUpgradeable} from "@openzeppelin/contracts-upgradeable/proxy/utils/UUPSUpgradeable.sol";
import {IDelegationManager} from "eigenlayer-contracts/src/contracts/interfaces/IDelegationManager.sol";
import {IEigenPodManager} from "eigenlayer-contracts/src/contracts/interfaces/IEigenPodManager.sol";
import {IEigenPod} from "eigenlayer-contracts/src/contracts/interfaces/IEigenPod.sol";
import {IAVSDirectory} from "eigenlayer-contracts/src/contracts/interfaces/IAVSDirectory.sol";
import {ISignatureUtils} from "eigenlayer-contracts/src/contracts/interfaces/ISignatureUtils.sol";
import {IStrategyManager} from "eigenlayer-contracts/src/contracts/interfaces/IStrategyManager.sol";
import {Errors} from "../../utils/Errors.sol";

/// @title MevCommitAVS
/// @notice This contract serves as the entrypoint for operators, validators and LST restakers to register with
/// the mev-commit protocol via an eigenlayer AVS.
contract MevCommitAVS is IMevCommitAVS, MevCommitAVSStorage,
    Ownable2StepUpgradeable, PausableUpgradeable, UUPSUpgradeable {
    
    /// @dev Modifier to ensure the provided operator is registered with MevCommitAVS.
    modifier onlyRegisteredOperator(address operator) {
        require(operatorRegistrations[operator].exists, IMevCommitAVS.OperatorNotRegistered(operator));
        _;
    }

    /// @dev Modifier to ensure the sender is not a registered operator with MevCommitAVS.
    modifier onlyNonRegisteredOperator() {
        require(!operatorRegistrations[msg.sender].exists, IMevCommitAVS.SenderIsRegisteredOperator());
        _;
    }

    /// @dev Modifier to ensure all provided validators are registered with MevCommitAVS.
    modifier onlyRegisteredValidators(bytes[] calldata valPubKeys) {
        uint256 len = valPubKeys.length;
        for (uint256 i = 0; i < len; ++i) {
            require(validatorRegistrations[valPubKeys[i]].exists, IMevCommitAVS.ValidatorNotRegistered(valPubKeys[i]));
        }
        _;
    }

    /// @dev Modifier to ensure all provided validators are not registered with MevCommitAVS.
    modifier onlyNonRegisteredValidators(bytes[] calldata valPubKeys) {
        uint256 len = valPubKeys.length;
        for (uint256 i = 0; i < len; ++i) {
            require(!validatorRegistrations[valPubKeys[i]].exists, IMevCommitAVS.ValidatorIsRegistered(valPubKeys[i]));
        }
        _;
    }

    /// @dev Modifier to ensure the sender is a registered LST restaker with MevCommitAVS.
    modifier onlyRegisteredLstRestaker() {
        require(lstRestakerRegistrations[msg.sender].exists, IMevCommitAVS.LstRestakerNotRegistered());
        _;
    }

    /// @dev Modifier to ensure the sender is not a registered LST restaker with MevCommitAVS.
    modifier onlyNonRegisteredLstRestaker() {
        require(!lstRestakerRegistrations[msg.sender].exists, IMevCommitAVS.LstRestakerIsRegistered());
        _;
    }

    /// @dev Modifier to ensure the sender is the MevCommitAVS freeze oracle account.
    modifier onlyFreezeOracle() {
        require(msg.sender == freezeOracle, IMevCommitAVS.SenderIsNotFreezeOracle());
        _;
    }

    /// @dev Modifier to ensure the sender is registered as an operator with the eigenlayer core contracts.
    modifier onlyEigenCoreOperator() {
        require(_delegationManager.isOperator(msg.sender), IMevCommitAVS.SenderIsNotEigenCoreOperator());
        _;
    }
    
    /// @dev Modifier to ensure the sender is the given operator 
    modifier onlyOperator(address operator) {
        require(msg.sender == operator, IMevCommitAVS.SenderIsNotSpecifiedOperator(operator));
        _;
    }

    /// @dev Modifier to ensure the sender is either the given pod owner, 
    /// or the delegated operator for the given pod owner.
    modifier onlyPodOwnerOrOperator(address podOwner) {
        require(msg.sender == podOwner || msg.sender == _delegationManager.delegatedTo(podOwner), IMevCommitAVS.SenderNotPodOwnerOrOperator(podOwner));
        _;
    }

    /// @dev Modifier to ensure the sender is either the pod owner or operator of all the given validators.
    modifier onlyPodOwnerOrOperatorOfValidators(bytes[] calldata valPubKeys) {
        uint256 len = valPubKeys.length;
        for (uint256 i = 0; i < len; ++i) {
            IMevCommitAVS.ValidatorRegistrationInfo memory regInfo = validatorRegistrations[valPubKeys[i]];
            require(msg.sender == regInfo.podOwner
                || msg.sender == _delegationManager.delegatedTo(regInfo.podOwner),
                IMevCommitAVS.SenderNotPodOwnerOrOperatorOfValidator(valPubKeys[i]));
        }
        _;
    }

    /// @dev Modifier to ensure the sender is delegated to a registered operator.
    modifier onlySenderWithRegisteredOperator() {
        address delegatedOperator = _delegationManager.delegatedTo(msg.sender);
        require(operatorRegistrations[delegatedOperator].exists, IMevCommitAVS.NoDelegationToRegisteredOperator());
        _;
    }

    /// @dev Modifier to ensure all provided validators are frozen.
    modifier onlyFrozenValidators(bytes[] calldata valPubKeys) {
        uint256 len = valPubKeys.length;
        for (uint256 i = 0; i < len; ++i) {
<<<<<<< HEAD
            require(validatorRegistrations[valPubKeys[i]].freezeOccurrence.exists, "validator not frozen");
=======
            require(validatorRegistrations[valPubKeys[i]].freezeHeight.exists, IMevCommitAVS.ValidatorNotFrozen(valPubKeys[i]));
>>>>>>> e827a4f1
        }
        _;
    }

    /// @dev See https://docs.openzeppelin.com/upgrades-plugins/1.x/writing-upgradeable#initializing_the_implementation_contract
    /// @custom:oz-upgrades-unsafe-allow constructor
    constructor() {
        _disableInitializers();
    }

    /// @dev Initializes the contract with provided parameters.
    function initialize(
        address owner_,
        IDelegationManager delegationManager_,
        IEigenPodManager eigenPodManager_,
        IStrategyManager strategyManager_,
        IAVSDirectory avsDirectory_,
        address[] calldata restakeableStrategies_,
        address freezeOracle_,
        uint256 unfreezeFee_,
        address unfreezeReceiver_,
        uint256 unfreezePeriodBlocks_,
        uint256 operatorDeregPeriodBlocks_,
        uint256 validatorDeregPeriodBlocks_,
        uint256 lstRestakerDeregPeriodBlocks_,
        string calldata metadataURI_
    ) external initializer {
        _setDelegationManager(delegationManager_);
        _setEigenPodManager(eigenPodManager_);
        _setStrategyManager(strategyManager_);
        _setAVSDirectory(avsDirectory_);
        _setRestakeableStrategies(restakeableStrategies_);
        _setFreezeOracle(freezeOracle_);
        _setUnfreezeFee(unfreezeFee_);
        _setUnfreezeReceiver(unfreezeReceiver_);
        _setUnfreezePeriodBlocks(unfreezePeriodBlocks_);
        _setOperatorDeregPeriodBlocks(operatorDeregPeriodBlocks_);
        _setValidatorDeregPeriodBlocks(validatorDeregPeriodBlocks_);
        _setLstRestakerDeregPeriodBlocks(lstRestakerDeregPeriodBlocks_);
        if (bytes(metadataURI_).length != 0) {
            _updateMetadataURI(metadataURI_);
        }
        __Ownable_init(owner_);
        __UUPSUpgradeable_init();
        __Pausable_init();
    }

    /// @dev Receive function to prevent unintended contract interactions.
    receive() external payable {
        revert Errors.InvalidReceive();
    }

    /// @dev Fallback function to prevent unintended contract interactions.
    fallback() external payable {
        revert Errors.InvalidFallback();
    }

    /// @dev Registers an operator with the MevCommitAVS.
    function registerOperator (
        ISignatureUtils.SignatureWithSaltAndExpiry calldata operatorSignature
    ) external whenNotPaused() onlyNonRegisteredOperator() onlyEigenCoreOperator() {
        _registerOperator(operatorSignature);
    }

    /// @dev Allows an operator to request deregistration from the MevCommitAVS.
    function requestOperatorDeregistration(address operator
    ) external whenNotPaused() onlyRegisteredOperator(operator) onlyOperator(operator) {
        _requestOperatorDeregistration(operator);
    }

    /// @dev Allows an operator to deregister from the MevCommitAVS.
    function deregisterOperator(address operator
    ) external whenNotPaused() onlyRegisteredOperator(operator) onlyOperator(operator) {
        _deregisterOperator(operator);
    }

    /// @dev Registers sets of validator pubkeys associated to one or more pod owners.
    /// @notice The underlying _registerValidatorsByPodOwner enforces the sender is either
    /// the provided pod owner, or the delegated operator for each pod owner.
    function registerValidatorsByPodOwners(
        bytes[][] calldata valPubKeys,
        address[] calldata podOwners
    ) external whenNotPaused() {
        uint256 len = podOwners.length;
        for (uint256 i = 0; i < len; ++i) {
            _registerValidatorsByPodOwner(valPubKeys[i], podOwners[i]);
        }
    }

    /// @dev Allows a validator to request deregistration from the MevCommitAVS.
    /// @notice For each validator the underlying _requestValidatorDeregistration enforces the sender is either
    /// the podOwner, delegated operator, or the contract owner.
    function requestValidatorsDeregistration(bytes[] calldata valPubKeys)
        external whenNotPaused() onlyRegisteredValidators(valPubKeys) onlyPodOwnerOrOperatorOfValidators(valPubKeys) {
        uint256 len = valPubKeys.length;
        for (uint256 i = 0; i < len; ++i) {
            _requestValidatorDeregistration(valPubKeys[i]);
        }
    }

    /// @dev Allows a validator to deregister from the MevCommitAVS.
    /// @notice For each validator the underlying _deregisterValidator enforces the sender is either
    /// the podOwner, delegated operator, or the contract owner.
    function deregisterValidators(bytes[] calldata valPubKeys)
        external whenNotPaused() onlyRegisteredValidators(valPubKeys) onlyPodOwnerOrOperatorOfValidators(valPubKeys) {
        uint256 len = valPubKeys.length;
        for (uint256 i = 0; i < len; ++i) {
            _deregisterValidator(valPubKeys[i]);
        }
    }

    /// @dev Registers sender as an LST restaker with chosen validators.
    function registerLSTRestaker(bytes[] calldata chosenValidators)
        external whenNotPaused() onlyNonRegisteredLstRestaker() onlySenderWithRegisteredOperator() {
        _registerLSTRestaker(chosenValidators);
    }

    /// @dev Allows an LST restaker to request deregistration from the MevCommitAVS.
    function requestLSTRestakerDeregistration() external whenNotPaused() onlyRegisteredLstRestaker() {
        _requestLSTRestakerDeregistration();
    }

    /// @dev Allows an LST restaker to deregister from the MevCommitAVS.
    function deregisterLSTRestaker() external whenNotPaused() onlyRegisteredLstRestaker() {
        _deregisterLSTRestaker();
    }

    /// @dev Allows the freeze oracle account to freeze validators which disobey the mev-commit protocol.
    function freeze(bytes[] calldata valPubKeys) external
        whenNotPaused() onlyRegisteredValidators(valPubKeys) onlyFreezeOracle() {
        uint256 len = valPubKeys.length;
        for (uint256 i = 0; i < len; ++i) {
            _freeze(valPubKeys[i]);
        }
    }

    /// @dev Allows any account to unfreeze validators which have been frozen, for a fee.
    function unfreeze(bytes[] calldata valPubKey) external payable
        whenNotPaused() onlyRegisteredValidators(valPubKey) onlyFrozenValidators(valPubKey) {
        uint256 requiredFee = unfreezeFee * valPubKey.length;
        require(msg.value >= requiredFee, IMevCommitAVS.UnfreezeFeeRequired(requiredFee));
        uint256 len = valPubKey.length;
        for (uint256 i = 0; i < len; ++i) {
            _unfreeze(valPubKey[i]);
        }
        (bool success, ) = unfreezeReceiver.call{value: requiredFee}("");
        require(success, IMevCommitAVS.UnfreezeTransferFailed());
        uint256 excessFee = msg.value - requiredFee;
        if (excessFee != 0) {
            (bool successRefund, ) = msg.sender.call{value: excessFee}("");
            require(successRefund, IMevCommitAVS.RefundFailed());
        }
    }

    /// @dev Pauses the contract, restricted to contract owner.
    function pause() external onlyOwner {
        _pause();
    }

    /// @dev Unpauses the contract, restricted to contract owner.
    function unpause() external onlyOwner {
        _unpause();
    }

    /// @dev Sets the AVS directory, restricted to contract owner.
    function setAVSDirectory(IAVSDirectory avsDirectory_) external onlyOwner {
        _setAVSDirectory(avsDirectory_);
    }

    /// @dev Sets the strategy manager, restricted to contract owner.
    function setStrategyManager(IStrategyManager strategyManager_) external onlyOwner {
        _setStrategyManager(strategyManager_);
    }

    /// @dev Sets the delegation manager, restricted to contract owner.
    function setDelegationManager(IDelegationManager delegationManager_) external onlyOwner {
        _setDelegationManager(delegationManager_);
    }

    /// @dev Sets the EigenPod manager, restricted to contract owner.
    function setEigenPodManager(IEigenPodManager eigenPodManager_) external onlyOwner {
        _setEigenPodManager(eigenPodManager_);
    }

    /// @dev Sets the restakeable strategies, restricted to contract owner.
    function setRestakeableStrategies(address[] calldata restakeableStrategies_) external onlyOwner {
        _setRestakeableStrategies(restakeableStrategies_);
    }

    /// @dev Sets the freeze oracle account, restricted to contract owner.
    function setFreezeOracle(address freezeOracle_) external onlyOwner {
        _setFreezeOracle(freezeOracle_);
    }

    /// @dev Sets the unfreeze fee, restricted to contract owner.
    function setUnfreezeFee(uint256 unfreezeFee_) external onlyOwner {
        _setUnfreezeFee(unfreezeFee_);
    }

    /// @dev Sets the unfreeze receiver, restricted to contract owner.
    function setUnfreezeReceiver(address unfreezeReceiver_) external onlyOwner {
        _setUnfreezeReceiver(unfreezeReceiver_);
    }

    /// @dev Sets the unfreeze period in blocks, restricted to contract owner.
    function setUnfreezePeriodBlocks(uint256 unfreezePeriodBlocks_) external onlyOwner {
        _setUnfreezePeriodBlocks(unfreezePeriodBlocks_);
    }

    /// @dev Sets the operator deregistration period inblocks, restricted to contract owner.
    function setOperatorDeregPeriodBlocks(uint256 operatorDeregPeriodBlocks_) external onlyOwner {
        _setOperatorDeregPeriodBlocks(operatorDeregPeriodBlocks_);
    }

    /// @dev Sets the validator deregistration period in blocks, restricted to contract owner.
    function setValidatorDeregPeriodBlocks(uint256 validatorDeregPeriodBlocks_) external onlyOwner {
        _setValidatorDeregPeriodBlocks(validatorDeregPeriodBlocks_);
    }

    /// @dev Sets the LST restaker deregistration period in blocks, restricted to contract owner.
    function setLstRestakerDeregPeriodBlocks(uint256 lstRestakerDeregPeriodBlocks_) external onlyOwner {
        _setLstRestakerDeregPeriodBlocks(lstRestakerDeregPeriodBlocks_);
    }

    /// @dev Updates the eigenlayer metadata URI, restricted to contract owner.
    function updateMetadataURI(string calldata metadataURI_) external onlyOwner {
        _updateMetadataURI(metadataURI_);
    }

    /// @dev Returns the list of restakeable strategies.
    function getRestakeableStrategies() external view returns (address[] memory) {
        return _getRestakeableStrategies();
    }

    /// @dev Returns the restakeable strategies for a given operator.
    function getOperatorRestakedStrategies(address operator) external view returns (address[] memory) {
        if (!operatorRegistrations[operator].exists) {
            return new address[](0);
        }
        return _getRestakeableStrategies();
    }

    /// @dev Checks if a validator is opted-in.
    function isValidatorOptedIn(bytes calldata valPubKey) external view returns (bool) {
        return _isValidatorOptedIn(valPubKey);
    }

    /// @dev Returns operator registration info.
    function getOperatorRegInfo(address operator) external view returns (OperatorRegistrationInfo memory) {
        return operatorRegistrations[operator];
    }

    /// @dev Returns validator registration info.
    function getValidatorRegInfo(bytes calldata valPubKey) external view returns (ValidatorRegistrationInfo memory) {
        return validatorRegistrations[valPubKey];
    }

    /// @dev Returns LST restaker registration info.
    function getLSTRestakerRegInfo(address lstRestaker) 
        external view returns (LSTRestakerRegistrationInfo memory) {
        return lstRestakerRegistrations[lstRestaker];
    }

    /// @dev Returns the address of AVS directory.
    function avsDirectory() external view returns (address) {
        return address(_eigenAVSDirectory);
    }

    /// @dev Authorizes contract upgrades, restricted to contract owner.
    // solhint-disable-next-line no-empty-blocks
    function _authorizeUpgrade(address) internal override onlyOwner {}

    /// @dev Internal function to register an operator.
    function _registerOperator(ISignatureUtils.SignatureWithSaltAndExpiry memory operatorSignature) internal {
        _eigenAVSDirectory.registerOperatorToAVS(msg.sender, operatorSignature);
        operatorRegistrations[msg.sender] = OperatorRegistrationInfo({
            exists: true,
            deregRequestOccurrence: BlockHeightOccurrence.Occurrence({
                exists: false,
                blockHeight: 0
            })
        });
        emit OperatorRegistered(msg.sender);
    }

    /// @dev Internal function to request deregistration of an operator.
    function _requestOperatorDeregistration(address operator) internal {
<<<<<<< HEAD
        require(!operatorRegistrations[operator].deregRequestOccurrence.exists,
            "operator dereg already req");
        BlockHeightOccurrence.captureOccurrence(operatorRegistrations[operator].deregRequestOccurrence);
=======
        require(!operatorRegistrations[operator].deregRequestHeight.exists, IMevCommitAVS.OperatorDeregAlreadyRequested());
        EventHeightLib.set(operatorRegistrations[operator].deregRequestHeight, block.number);
>>>>>>> e827a4f1
        emit OperatorDeregistrationRequested(operator);
    }

    /// @dev Internal function to deregister an operator.
    function _deregisterOperator(address operator) internal {
<<<<<<< HEAD
        require(operatorRegistrations[operator].deregRequestOccurrence.exists, "dereg not requested");
        require(block.number > operatorRegistrations[operator].deregRequestOccurrence.blockHeight + operatorDeregPeriodBlocks,
            "dereg too soon");
=======
        require(operatorRegistrations[operator].deregRequestHeight.exists, IMevCommitAVS.DeregistrationNotRequested());
        require(block.number > operatorRegistrations[operator].deregRequestHeight.blockHeight + operatorDeregPeriodBlocks, IMevCommitAVS.DeregistrationTooSoon());
>>>>>>> e827a4f1
        _eigenAVSDirectory.deregisterOperatorFromAVS(operator);
        delete operatorRegistrations[operator];
        emit OperatorDeregistered(operator);
    }

    /// @dev Internal function to register validators by their pod owner.
    /// @notice Invalid pubkeys should not correspond to VALIDATOR_STATUS.ACTIVE due to validations in EigenPod.sol
    /// @dev A successful call to this function gauruntees isValidatorOptedIn() returns true for each pubkey immediately after
    /// this function returns. However, sucessive state-changes (ex: delegated operator deregisters) may result in changes
    /// to validator opt-in state.
    function _registerValidatorsByPodOwner(
        bytes[] calldata valPubKeys,
        address podOwner
    ) internal onlyNonRegisteredValidators(valPubKeys) onlyPodOwnerOrOperator(podOwner)  {
        address operator = _delegationManager.delegatedTo(podOwner);
<<<<<<< HEAD
        require(operatorRegistrations[operator].exists,
            "operator not registered");
        require(!operatorRegistrations[operator].deregRequestOccurrence.exists,
            "operator dereg already req");
=======
        require(operatorRegistrations[operator].exists, IMevCommitAVS.OperatorNotRegistered(operator));
        require(!operatorRegistrations[operator].deregRequestHeight.exists, IMevCommitAVS.OperatorDeregAlreadyRequested());
>>>>>>> e827a4f1
        IEigenPod pod = _eigenPodManager.getPod(podOwner);
        uint256 len = valPubKeys.length;
        for (uint256 i = 0; i < len; ++i) {
            require(pod.validatorPubkeyToInfo(valPubKeys[i]).status == IEigenPod.VALIDATOR_STATUS.ACTIVE, IMevCommitAVS.ValidatorNotActiveWithEigenCore(valPubKeys[i]));
            _registerValidator(valPubKeys[i], podOwner);
        }
    }

    /// @dev Internal function to register a validator.
    function _registerValidator(bytes calldata valPubKey, address podOwner) internal {
        validatorRegistrations[valPubKey] = ValidatorRegistrationInfo({
            exists: true,
            podOwner: podOwner,
            freezeOccurrence: BlockHeightOccurrence.Occurrence({
                exists: false,
                blockHeight: 0
            }),
            deregRequestOccurrence: BlockHeightOccurrence.Occurrence({
                exists: false,
                blockHeight: 0
            })
        });
        emit ValidatorRegistered(valPubKey, podOwner);
    }

    /// @dev Internal function to request deregistration of a validator.
    function _requestValidatorDeregistration(bytes calldata valPubKey) internal {
<<<<<<< HEAD
        require(!validatorRegistrations[valPubKey].deregRequestOccurrence.exists,
            "dereg already requested");
        BlockHeightOccurrence.captureOccurrence(validatorRegistrations[valPubKey].deregRequestOccurrence);
=======
        require(!validatorRegistrations[valPubKey].deregRequestHeight.exists, IMevCommitAVS.ValidatorDeregAlreadyRequested());
        EventHeightLib.set(validatorRegistrations[valPubKey].deregRequestHeight, block.number);
>>>>>>> e827a4f1
        emit ValidatorDeregistrationRequested(valPubKey, validatorRegistrations[valPubKey].podOwner);
    }

    /// @dev Internal function to deregister a validator.
    function _deregisterValidator(bytes calldata valPubKey) internal {
<<<<<<< HEAD
        require(!validatorRegistrations[valPubKey].freezeOccurrence.exists, "frozen val cant deregister");
        require(validatorRegistrations[valPubKey].deregRequestOccurrence.exists,
            "dereg not requested");
        require(block.number > validatorRegistrations[valPubKey].deregRequestOccurrence.blockHeight + validatorDeregPeriodBlocks,
            "dereg too soon");
=======
        require(!validatorRegistrations[valPubKey].freezeHeight.exists, IMevCommitAVS.FrozenValidatorCannotDeregister());
        require(validatorRegistrations[valPubKey].deregRequestHeight.exists, IMevCommitAVS.DeregistrationNotRequested());
        require(block.number > validatorRegistrations[valPubKey].deregRequestHeight.blockHeight + validatorDeregPeriodBlocks, IMevCommitAVS.DeregistrationTooSoon());
>>>>>>> e827a4f1
        address podOwner = validatorRegistrations[valPubKey].podOwner;
        delete validatorRegistrations[valPubKey];
        emit ValidatorDeregistered(valPubKey, podOwner);
    }

    /// @dev Internal function to register an LST restaker.
    function _registerLSTRestaker(bytes[] calldata chosenValidators) internal {
        require(chosenValidators.length != 0, NeedChosenValidators());
        uint256 stratLen = _strategyManager.stakerStrategyListLength(msg.sender);
        require(stratLen != 0, NoEigenStrategyDeposits());
        lstRestakerRegistrations[msg.sender] = LSTRestakerRegistrationInfo({
            exists: true,
            chosenValidators: chosenValidators,
            numChosen: chosenValidators.length,
            deregRequestOccurrence: BlockHeightOccurrence.Occurrence({
                exists: false,
                blockHeight: 0
            })
        });
        uint256 len = chosenValidators.length;
        for (uint256 i = 0; i < len; ++i) {
            emit LSTRestakerRegistered(chosenValidators[i], chosenValidators.length, msg.sender);
        }
    }

    /// @dev Internal function to request deregistration of an LST restaker.
    function _requestLSTRestakerDeregistration() internal {
        LSTRestakerRegistrationInfo storage reg = lstRestakerRegistrations[msg.sender];
<<<<<<< HEAD
        require(!reg.deregRequestOccurrence.exists, "dereg already requested");
        BlockHeightOccurrence.captureOccurrence(reg.deregRequestOccurrence);
=======
        require(!reg.deregRequestHeight.exists, DeregistrationAlreadyRequested());
        EventHeightLib.set(reg.deregRequestHeight, block.number);
>>>>>>> e827a4f1
        for (uint256 i = 0; i < reg.numChosen; ++i) {
            emit LSTRestakerDeregistrationRequested(reg.chosenValidators[i], reg.numChosen, msg.sender);
        }
    }

    /// @dev Internal function to deregister an LST restaker.
    function _deregisterLSTRestaker() internal {
        LSTRestakerRegistrationInfo storage reg = lstRestakerRegistrations[msg.sender];
<<<<<<< HEAD
        require(reg.deregRequestOccurrence.exists, "dereg not requested");
        require(block.number > reg.deregRequestOccurrence.blockHeight + lstRestakerDeregPeriodBlocks,
            "dereg too soon");
=======
        require(reg.deregRequestHeight.exists, DeregistrationNotRequested());
        require(block.number > reg.deregRequestHeight.blockHeight + lstRestakerDeregPeriodBlocks, DeregistrationTooSoon());
>>>>>>> e827a4f1
        for (uint256 i = 0; i < reg.numChosen; ++i) {
            emit LSTRestakerDeregistered(reg.chosenValidators[i], reg.numChosen, msg.sender);
        }
        delete lstRestakerRegistrations[msg.sender];
    }

    /// @dev Internal function to freeze a validator.
    function _freeze(bytes calldata valPubKey) internal {
<<<<<<< HEAD
        require(!validatorRegistrations[valPubKey].freezeOccurrence.exists, "val already frozen");
        BlockHeightOccurrence.captureOccurrence(validatorRegistrations[valPubKey].freezeOccurrence);
=======
        require(!validatorRegistrations[valPubKey].freezeHeight.exists, ValidatorAlreadyFrozen());
        EventHeightLib.set(validatorRegistrations[valPubKey].freezeHeight, block.number);
>>>>>>> e827a4f1
        emit ValidatorFrozen(valPubKey, validatorRegistrations[valPubKey].podOwner);
    }

    /// @dev Internal function to unfreeze a validator.
    function _unfreeze(bytes calldata valPubKey) internal {
<<<<<<< HEAD
        require(block.number > validatorRegistrations[valPubKey].freezeOccurrence.blockHeight + unfreezePeriodBlocks,
            "unfreeze too soon");
        BlockHeightOccurrence.del(validatorRegistrations[valPubKey].freezeOccurrence);
=======
        require(block.number > validatorRegistrations[valPubKey].freezeHeight.blockHeight + unfreezePeriodBlocks, UnfreezeTooSoon());
        EventHeightLib.del(validatorRegistrations[valPubKey].freezeHeight);
>>>>>>> e827a4f1
        emit ValidatorUnfrozen(valPubKey, validatorRegistrations[valPubKey].podOwner);
    }

    /// @dev Internal function to set the AVS directory.
    function _setAVSDirectory(IAVSDirectory avsDirectory_) internal {
        _eigenAVSDirectory = avsDirectory_;
        emit AVSDirectorySet(address(_eigenAVSDirectory));
    }

    /// @dev Internal function to set the strategy manager.
    function _setStrategyManager(IStrategyManager strategyManager_) internal {
        _strategyManager = strategyManager_;
        emit StrategyManagerSet(address(strategyManager_));
    }

    /// @dev Internal function to set the delegation manager.
    function _setDelegationManager(IDelegationManager delegationManager_) internal {
        _delegationManager = delegationManager_;
        emit DelegationManagerSet(address(delegationManager_));
    }

    /// @dev Internal function to set the EigenPod manager.
    function _setEigenPodManager(IEigenPodManager eigenPodManager_) internal {
        _eigenPodManager = eigenPodManager_;
        emit EigenPodManagerSet(address(eigenPodManager_));
    }

    /// @dev Internal function to set the restakeable strategies.
    function _setRestakeableStrategies(address[] calldata restakeableStrategies_) internal {
        restakeableStrategies = restakeableStrategies_;
        emit RestakeableStrategiesSet(restakeableStrategies);
    }

    /// @dev Internal function to set the freeze oracle account.
    function _setFreezeOracle(address freezeOracle_) internal {
        freezeOracle = freezeOracle_;
        emit FreezeOracleSet(freezeOracle_);
    }

    /// @dev Internal function to set the unfreeze fee.
    function _setUnfreezeFee(uint256 unfreezeFee_) internal {
        unfreezeFee = unfreezeFee_;
        emit UnfreezeFeeSet(unfreezeFee_);
    }

    /// @dev Internal function to set the unfreeze receiver.
    function _setUnfreezeReceiver(address unfreezeReceiver_) internal {
        unfreezeReceiver = unfreezeReceiver_;
        emit UnfreezeReceiverSet(unfreezeReceiver_);
    }

    /// @dev Internal function to set the unfreeze period in blocks.
    function _setUnfreezePeriodBlocks(uint256 unfreezePeriodBlocks_) internal {
        unfreezePeriodBlocks = unfreezePeriodBlocks_;
        emit UnfreezePeriodBlocksSet(unfreezePeriodBlocks_);
    }
    
    /// @dev Internal function to set the operator deregistration period in blocks.
    function _setOperatorDeregPeriodBlocks(uint256 operatorDeregPeriodBlocks_) internal {
        operatorDeregPeriodBlocks = operatorDeregPeriodBlocks_;
        emit OperatorDeregPeriodBlocksSet(operatorDeregPeriodBlocks_);
    }

    /// @dev Internal function to set the validator deregistration period in blocks.
    function _setValidatorDeregPeriodBlocks(uint256 validatorDeregPeriodBlocks_) internal {
        validatorDeregPeriodBlocks = validatorDeregPeriodBlocks_;
        emit ValidatorDeregPeriodBlocksSet(validatorDeregPeriodBlocks_);
    }

    /// @dev Internal function to set the LST restaker deregistration period in blocks.
    function _setLstRestakerDeregPeriodBlocks(uint256 lstRestakerDeregPeriodBlocks_) internal {
        lstRestakerDeregPeriodBlocks = lstRestakerDeregPeriodBlocks_;
        emit LSTRestakerDeregPeriodBlocksSet(lstRestakerDeregPeriodBlocks_);
    }

    /// @dev Internal function to update the eigenlayer metadata URI.
    function _updateMetadataURI(string memory metadataURI_) internal {
        _eigenAVSDirectory.updateAVSMetadataURI(metadataURI_);
    }

    /// @dev Internal function to check if a validator is opted-in.
    function _isValidatorOptedIn(bytes calldata valPubKey) internal view returns (bool) {
        IMevCommitAVS.ValidatorRegistrationInfo memory valRegistration = validatorRegistrations[valPubKey];
        bool isValRegistered = valRegistration.exists;
        if (!isValRegistered) {
            return false;
        }
        bool isFrozen = valRegistration.freezeOccurrence.exists;
        if (isFrozen) {
            return false;
        }
        bool isValDeregRequested = valRegistration.deregRequestOccurrence.exists;
        if (isValDeregRequested) {
            return false;
        }
        bool hasPod = _eigenPodManager.hasPod(valRegistration.podOwner);
        if (!hasPod) {
            return false;
        }
        IEigenPod pod = _eigenPodManager.getPod(valRegistration.podOwner);
        bool isValActive = pod.validatorPubkeyToInfo(valPubKey).status == IEigenPod.VALIDATOR_STATUS.ACTIVE;
        if (!isValActive) {
            return false;
        }
        address delegatedOperator = _delegationManager.delegatedTo(valRegistration.podOwner);
        IMevCommitAVS.OperatorRegistrationInfo memory operatorRegistration = operatorRegistrations[delegatedOperator];
        bool isOperatorRegistered = operatorRegistration.exists;
        if (!isOperatorRegistered) {
            return false;
        }
        bool isOperatorDeregRequested = operatorRegistration.deregRequestOccurrence.exists;
        if (isOperatorDeregRequested) {
            return false;
        }
        return true;
    }

    /// @dev Internal function to get the list of restakeable strategies.
    function _getRestakeableStrategies() internal view returns (address[] memory) {
        return restakeableStrategies;
    }
}<|MERGE_RESOLUTION|>--- conflicted
+++ resolved
@@ -111,11 +111,7 @@
     modifier onlyFrozenValidators(bytes[] calldata valPubKeys) {
         uint256 len = valPubKeys.length;
         for (uint256 i = 0; i < len; ++i) {
-<<<<<<< HEAD
-            require(validatorRegistrations[valPubKeys[i]].freezeOccurrence.exists, "validator not frozen");
-=======
-            require(validatorRegistrations[valPubKeys[i]].freezeHeight.exists, IMevCommitAVS.ValidatorNotFrozen(valPubKeys[i]));
->>>>>>> e827a4f1
+            require(validatorRegistrations[valPubKeys[i]].freezeOccurrence.exists, IMevCommitAVS.ValidatorNotFrozen(valPubKeys[i]));
         }
         _;
     }
@@ -403,27 +399,15 @@
 
     /// @dev Internal function to request deregistration of an operator.
     function _requestOperatorDeregistration(address operator) internal {
-<<<<<<< HEAD
-        require(!operatorRegistrations[operator].deregRequestOccurrence.exists,
-            "operator dereg already req");
+        require(!operatorRegistrations[operator].deregRequestOccurrence.exists, IMevCommitAVS.OperatorDeregAlreadyRequested());
         BlockHeightOccurrence.captureOccurrence(operatorRegistrations[operator].deregRequestOccurrence);
-=======
-        require(!operatorRegistrations[operator].deregRequestHeight.exists, IMevCommitAVS.OperatorDeregAlreadyRequested());
-        EventHeightLib.set(operatorRegistrations[operator].deregRequestHeight, block.number);
->>>>>>> e827a4f1
         emit OperatorDeregistrationRequested(operator);
     }
 
     /// @dev Internal function to deregister an operator.
     function _deregisterOperator(address operator) internal {
-<<<<<<< HEAD
-        require(operatorRegistrations[operator].deregRequestOccurrence.exists, "dereg not requested");
-        require(block.number > operatorRegistrations[operator].deregRequestOccurrence.blockHeight + operatorDeregPeriodBlocks,
-            "dereg too soon");
-=======
-        require(operatorRegistrations[operator].deregRequestHeight.exists, IMevCommitAVS.DeregistrationNotRequested());
-        require(block.number > operatorRegistrations[operator].deregRequestHeight.blockHeight + operatorDeregPeriodBlocks, IMevCommitAVS.DeregistrationTooSoon());
->>>>>>> e827a4f1
+        require(operatorRegistrations[operator].deregRequestOccurrence.exists, IMevCommitAVS.DeregistrationNotRequested());
+        require(block.number > operatorRegistrations[operator].deregRequestOccurrence.blockHeight + operatorDeregPeriodBlocks, IMevCommitAVS.DeregistrationTooSoon());
         _eigenAVSDirectory.deregisterOperatorFromAVS(operator);
         delete operatorRegistrations[operator];
         emit OperatorDeregistered(operator);
@@ -439,15 +423,8 @@
         address podOwner
     ) internal onlyNonRegisteredValidators(valPubKeys) onlyPodOwnerOrOperator(podOwner)  {
         address operator = _delegationManager.delegatedTo(podOwner);
-<<<<<<< HEAD
-        require(operatorRegistrations[operator].exists,
-            "operator not registered");
-        require(!operatorRegistrations[operator].deregRequestOccurrence.exists,
-            "operator dereg already req");
-=======
         require(operatorRegistrations[operator].exists, IMevCommitAVS.OperatorNotRegistered(operator));
-        require(!operatorRegistrations[operator].deregRequestHeight.exists, IMevCommitAVS.OperatorDeregAlreadyRequested());
->>>>>>> e827a4f1
+        require(!operatorRegistrations[operator].deregRequestOccurrence.exists, IMevCommitAVS.OperatorDeregAlreadyRequested());
         IEigenPod pod = _eigenPodManager.getPod(podOwner);
         uint256 len = valPubKeys.length;
         for (uint256 i = 0; i < len; ++i) {
@@ -475,30 +452,16 @@
 
     /// @dev Internal function to request deregistration of a validator.
     function _requestValidatorDeregistration(bytes calldata valPubKey) internal {
-<<<<<<< HEAD
-        require(!validatorRegistrations[valPubKey].deregRequestOccurrence.exists,
-            "dereg already requested");
+        require(!validatorRegistrations[valPubKey].deregRequestOccurrence.exists, IMevCommitAVS.ValidatorDeregAlreadyRequested());
         BlockHeightOccurrence.captureOccurrence(validatorRegistrations[valPubKey].deregRequestOccurrence);
-=======
-        require(!validatorRegistrations[valPubKey].deregRequestHeight.exists, IMevCommitAVS.ValidatorDeregAlreadyRequested());
-        EventHeightLib.set(validatorRegistrations[valPubKey].deregRequestHeight, block.number);
->>>>>>> e827a4f1
         emit ValidatorDeregistrationRequested(valPubKey, validatorRegistrations[valPubKey].podOwner);
     }
 
     /// @dev Internal function to deregister a validator.
     function _deregisterValidator(bytes calldata valPubKey) internal {
-<<<<<<< HEAD
-        require(!validatorRegistrations[valPubKey].freezeOccurrence.exists, "frozen val cant deregister");
-        require(validatorRegistrations[valPubKey].deregRequestOccurrence.exists,
-            "dereg not requested");
-        require(block.number > validatorRegistrations[valPubKey].deregRequestOccurrence.blockHeight + validatorDeregPeriodBlocks,
-            "dereg too soon");
-=======
-        require(!validatorRegistrations[valPubKey].freezeHeight.exists, IMevCommitAVS.FrozenValidatorCannotDeregister());
-        require(validatorRegistrations[valPubKey].deregRequestHeight.exists, IMevCommitAVS.DeregistrationNotRequested());
-        require(block.number > validatorRegistrations[valPubKey].deregRequestHeight.blockHeight + validatorDeregPeriodBlocks, IMevCommitAVS.DeregistrationTooSoon());
->>>>>>> e827a4f1
+        require(!validatorRegistrations[valPubKey].freezeOccurrence.exists, IMevCommitAVS.FrozenValidatorCannotDeregister());
+        require(validatorRegistrations[valPubKey].deregRequestOccurrence.exists, IMevCommitAVS.DeregistrationNotRequested());
+        require(block.number > validatorRegistrations[valPubKey].deregRequestOccurrence.blockHeight + validatorDeregPeriodBlocks, IMevCommitAVS.DeregistrationTooSoon());
         address podOwner = validatorRegistrations[valPubKey].podOwner;
         delete validatorRegistrations[valPubKey];
         emit ValidatorDeregistered(valPubKey, podOwner);
@@ -527,13 +490,8 @@
     /// @dev Internal function to request deregistration of an LST restaker.
     function _requestLSTRestakerDeregistration() internal {
         LSTRestakerRegistrationInfo storage reg = lstRestakerRegistrations[msg.sender];
-<<<<<<< HEAD
-        require(!reg.deregRequestOccurrence.exists, "dereg already requested");
+        require(!reg.deregRequestOccurrence.exists, DeregistrationAlreadyRequested());
         BlockHeightOccurrence.captureOccurrence(reg.deregRequestOccurrence);
-=======
-        require(!reg.deregRequestHeight.exists, DeregistrationAlreadyRequested());
-        EventHeightLib.set(reg.deregRequestHeight, block.number);
->>>>>>> e827a4f1
         for (uint256 i = 0; i < reg.numChosen; ++i) {
             emit LSTRestakerDeregistrationRequested(reg.chosenValidators[i], reg.numChosen, msg.sender);
         }
@@ -542,14 +500,8 @@
     /// @dev Internal function to deregister an LST restaker.
     function _deregisterLSTRestaker() internal {
         LSTRestakerRegistrationInfo storage reg = lstRestakerRegistrations[msg.sender];
-<<<<<<< HEAD
-        require(reg.deregRequestOccurrence.exists, "dereg not requested");
-        require(block.number > reg.deregRequestOccurrence.blockHeight + lstRestakerDeregPeriodBlocks,
-            "dereg too soon");
-=======
-        require(reg.deregRequestHeight.exists, DeregistrationNotRequested());
-        require(block.number > reg.deregRequestHeight.blockHeight + lstRestakerDeregPeriodBlocks, DeregistrationTooSoon());
->>>>>>> e827a4f1
+        require(reg.deregRequestOccurrence.exists, DeregistrationNotRequested());
+        require(block.number > reg.deregRequestOccurrence.blockHeight + lstRestakerDeregPeriodBlocks, DeregistrationTooSoon());
         for (uint256 i = 0; i < reg.numChosen; ++i) {
             emit LSTRestakerDeregistered(reg.chosenValidators[i], reg.numChosen, msg.sender);
         }
@@ -558,26 +510,15 @@
 
     /// @dev Internal function to freeze a validator.
     function _freeze(bytes calldata valPubKey) internal {
-<<<<<<< HEAD
-        require(!validatorRegistrations[valPubKey].freezeOccurrence.exists, "val already frozen");
+        require(!validatorRegistrations[valPubKey].freezeOccurrence.exists, ValidatorAlreadyFrozen());
         BlockHeightOccurrence.captureOccurrence(validatorRegistrations[valPubKey].freezeOccurrence);
-=======
-        require(!validatorRegistrations[valPubKey].freezeHeight.exists, ValidatorAlreadyFrozen());
-        EventHeightLib.set(validatorRegistrations[valPubKey].freezeHeight, block.number);
->>>>>>> e827a4f1
         emit ValidatorFrozen(valPubKey, validatorRegistrations[valPubKey].podOwner);
     }
 
     /// @dev Internal function to unfreeze a validator.
     function _unfreeze(bytes calldata valPubKey) internal {
-<<<<<<< HEAD
-        require(block.number > validatorRegistrations[valPubKey].freezeOccurrence.blockHeight + unfreezePeriodBlocks,
-            "unfreeze too soon");
+        require(block.number > validatorRegistrations[valPubKey].freezeOccurrence.blockHeight + unfreezePeriodBlocks, UnfreezeTooSoon());
         BlockHeightOccurrence.del(validatorRegistrations[valPubKey].freezeOccurrence);
-=======
-        require(block.number > validatorRegistrations[valPubKey].freezeHeight.blockHeight + unfreezePeriodBlocks, UnfreezeTooSoon());
-        EventHeightLib.del(validatorRegistrations[valPubKey].freezeHeight);
->>>>>>> e827a4f1
         emit ValidatorUnfrozen(valPubKey, validatorRegistrations[valPubKey].podOwner);
     }
 
