--- conflicted
+++ resolved
@@ -111,11 +111,7 @@
     modifier onlyFrozenValidators(bytes[] calldata valPubKeys) {
         uint256 len = valPubKeys.length;
         for (uint256 i = 0; i < len; ++i) {
-<<<<<<< HEAD
-            require(validatorRegistrations[valPubKeys[i]].freezeOccurrence.exists, "validator not frozen");
-=======
             require(validatorRegistrations[valPubKeys[i]].freezeOccurrence.exists, IMevCommitAVS.ValidatorNotFrozen(valPubKeys[i]));
->>>>>>> 7fa300d4
         }
         _;
     }
@@ -403,26 +399,15 @@
 
     /// @dev Internal function to request deregistration of an operator.
     function _requestOperatorDeregistration(address operator) internal {
-<<<<<<< HEAD
-        require(!operatorRegistrations[operator].deregRequestOccurrence.exists,
-            "operator dereg already req");
-=======
         require(!operatorRegistrations[operator].deregRequestOccurrence.exists, IMevCommitAVS.OperatorDeregAlreadyRequested());
->>>>>>> 7fa300d4
         BlockHeightOccurrence.captureOccurrence(operatorRegistrations[operator].deregRequestOccurrence);
         emit OperatorDeregistrationRequested(operator);
     }
 
     /// @dev Internal function to deregister an operator.
     function _deregisterOperator(address operator) internal {
-<<<<<<< HEAD
-        require(operatorRegistrations[operator].deregRequestOccurrence.exists, "dereg not requested");
-        require(block.number > operatorRegistrations[operator].deregRequestOccurrence.blockHeight + operatorDeregPeriodBlocks,
-            "dereg too soon");
-=======
         require(operatorRegistrations[operator].deregRequestOccurrence.exists, IMevCommitAVS.DeregistrationNotRequested());
         require(block.number > operatorRegistrations[operator].deregRequestOccurrence.blockHeight + operatorDeregPeriodBlocks, IMevCommitAVS.DeregistrationTooSoon());
->>>>>>> 7fa300d4
         _eigenAVSDirectory.deregisterOperatorFromAVS(operator);
         delete operatorRegistrations[operator];
         emit OperatorDeregistered(operator);
@@ -438,15 +423,8 @@
         address podOwner
     ) internal onlyNonRegisteredValidators(valPubKeys) onlyPodOwnerOrOperator(podOwner)  {
         address operator = _delegationManager.delegatedTo(podOwner);
-<<<<<<< HEAD
-        require(operatorRegistrations[operator].exists,
-            "operator not registered");
-        require(!operatorRegistrations[operator].deregRequestOccurrence.exists,
-            "operator dereg already req");
-=======
         require(operatorRegistrations[operator].exists, IMevCommitAVS.OperatorNotRegistered(operator));
         require(!operatorRegistrations[operator].deregRequestOccurrence.exists, IMevCommitAVS.OperatorDeregAlreadyRequested());
->>>>>>> 7fa300d4
         IEigenPod pod = _eigenPodManager.getPod(podOwner);
         uint256 len = valPubKeys.length;
         for (uint256 i = 0; i < len; ++i) {
@@ -474,29 +452,16 @@
 
     /// @dev Internal function to request deregistration of a validator.
     function _requestValidatorDeregistration(bytes calldata valPubKey) internal {
-<<<<<<< HEAD
-        require(!validatorRegistrations[valPubKey].deregRequestOccurrence.exists,
-            "dereg already requested");
-=======
         require(!validatorRegistrations[valPubKey].deregRequestOccurrence.exists, IMevCommitAVS.ValidatorDeregAlreadyRequested());
->>>>>>> 7fa300d4
         BlockHeightOccurrence.captureOccurrence(validatorRegistrations[valPubKey].deregRequestOccurrence);
         emit ValidatorDeregistrationRequested(valPubKey, validatorRegistrations[valPubKey].podOwner);
     }
 
     /// @dev Internal function to deregister a validator.
     function _deregisterValidator(bytes calldata valPubKey) internal {
-<<<<<<< HEAD
-        require(!validatorRegistrations[valPubKey].freezeOccurrence.exists, "frozen val cant deregister");
-        require(validatorRegistrations[valPubKey].deregRequestOccurrence.exists,
-            "dereg not requested");
-        require(block.number > validatorRegistrations[valPubKey].deregRequestOccurrence.blockHeight + validatorDeregPeriodBlocks,
-            "dereg too soon");
-=======
         require(!validatorRegistrations[valPubKey].freezeOccurrence.exists, IMevCommitAVS.FrozenValidatorCannotDeregister());
         require(validatorRegistrations[valPubKey].deregRequestOccurrence.exists, IMevCommitAVS.DeregistrationNotRequested());
         require(block.number > validatorRegistrations[valPubKey].deregRequestOccurrence.blockHeight + validatorDeregPeriodBlocks, IMevCommitAVS.DeregistrationTooSoon());
->>>>>>> 7fa300d4
         address podOwner = validatorRegistrations[valPubKey].podOwner;
         delete validatorRegistrations[valPubKey];
         emit ValidatorDeregistered(valPubKey, podOwner);
@@ -525,11 +490,7 @@
     /// @dev Internal function to request deregistration of an LST restaker.
     function _requestLSTRestakerDeregistration() internal {
         LSTRestakerRegistrationInfo storage reg = lstRestakerRegistrations[msg.sender];
-<<<<<<< HEAD
-        require(!reg.deregRequestOccurrence.exists, "dereg already requested");
-=======
         require(!reg.deregRequestOccurrence.exists, DeregistrationAlreadyRequested());
->>>>>>> 7fa300d4
         BlockHeightOccurrence.captureOccurrence(reg.deregRequestOccurrence);
         for (uint256 i = 0; i < reg.numChosen; ++i) {
             emit LSTRestakerDeregistrationRequested(reg.chosenValidators[i], reg.numChosen, msg.sender);
@@ -539,14 +500,8 @@
     /// @dev Internal function to deregister an LST restaker.
     function _deregisterLSTRestaker() internal {
         LSTRestakerRegistrationInfo storage reg = lstRestakerRegistrations[msg.sender];
-<<<<<<< HEAD
-        require(reg.deregRequestOccurrence.exists, "dereg not requested");
-        require(block.number > reg.deregRequestOccurrence.blockHeight + lstRestakerDeregPeriodBlocks,
-            "dereg too soon");
-=======
         require(reg.deregRequestOccurrence.exists, DeregistrationNotRequested());
         require(block.number > reg.deregRequestOccurrence.blockHeight + lstRestakerDeregPeriodBlocks, DeregistrationTooSoon());
->>>>>>> 7fa300d4
         for (uint256 i = 0; i < reg.numChosen; ++i) {
             emit LSTRestakerDeregistered(reg.chosenValidators[i], reg.numChosen, msg.sender);
         }
@@ -555,23 +510,14 @@
 
     /// @dev Internal function to freeze a validator.
     function _freeze(bytes calldata valPubKey) internal {
-<<<<<<< HEAD
-        require(!validatorRegistrations[valPubKey].freezeOccurrence.exists, "val already frozen");
-=======
         require(!validatorRegistrations[valPubKey].freezeOccurrence.exists, ValidatorAlreadyFrozen());
->>>>>>> 7fa300d4
         BlockHeightOccurrence.captureOccurrence(validatorRegistrations[valPubKey].freezeOccurrence);
         emit ValidatorFrozen(valPubKey, validatorRegistrations[valPubKey].podOwner);
     }
 
     /// @dev Internal function to unfreeze a validator.
     function _unfreeze(bytes calldata valPubKey) internal {
-<<<<<<< HEAD
-        require(block.number > validatorRegistrations[valPubKey].freezeOccurrence.blockHeight + unfreezePeriodBlocks,
-            "unfreeze too soon");
-=======
         require(block.number > validatorRegistrations[valPubKey].freezeOccurrence.blockHeight + unfreezePeriodBlocks, UnfreezeTooSoon());
->>>>>>> 7fa300d4
         BlockHeightOccurrence.del(validatorRegistrations[valPubKey].freezeOccurrence);
         emit ValidatorUnfrozen(valPubKey, validatorRegistrations[valPubKey].podOwner);
     }
