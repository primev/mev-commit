--- conflicted
+++ resolved
@@ -327,15 +327,8 @@
         );
 
         // Ensure the provider's balance is greater than minStake and no pending withdrawal
-<<<<<<< HEAD
-        uint256 providerStake = providerRegistry.checkStake(commiterAddress);
-        require(providerStake >= providerRegistry.minStake(), "Insufficient stake");
-        require(providerRegistry.withdrawalRequests(commiterAddress) == 0, "Pending withdrawal request");
-
-=======
         providerRegistry.isProviderValid(commiterAddress);
         
->>>>>>> 89d6b43f
         EncrPreConfCommitment memory newCommitment = EncrPreConfCommitment(
             false,
             commiterAddress,
