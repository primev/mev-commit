// SPDX-License-Identifier: BSL 1.1

// solhint-disable no-console
// solhint-disable one-contract-per-file

pragma solidity 0.8.26;

import {Script} from "forge-std/Script.sol";
import {BidderRegistry} from "../../contracts/core/BidderRegistry.sol";
import {ProviderRegistry} from "../../contracts/core/ProviderRegistry.sol";
import {PreconfManager} from "../../contracts/core/PreconfManager.sol";
import {Oracle} from "../../contracts/core/Oracle.sol";
import {Upgrades} from "openzeppelin-foundry-upgrades/Upgrades.sol";
import {BlockTracker} from "../../contracts/core/BlockTracker.sol";
import {console} from "forge-std/console.sol";

contract DeployTestnet is Script {

    // Amount of ETH to initially fund the oracle account on L1 chain.
    uint256 public constant ORACLE_INITIAL_FUNDING = 1 ether;

    error FailedToSendETHToOracle(address addr);

    function run() external {
        require(block.chainid == 17864, "chainID not 17864 (testnet env)");
        vm.startBroadcast();

        uint256 minStake = 1 ether;
        address protocolFeeRecipient = address(
            0xfA0B0f5d298d28EFE4d35641724141ef19C05684 // Placeholder for now, L1 preconf.eth address
        );
        uint16 feePercent = 2;
        uint16 providerPenaltyPercent = 5;
        uint64 commitmentDispatchWindow = 2000;
        uint256 withdrawalDelay = 24 * 3600 * 1000; // 24 hours in milliseconds
        uint256 protocolFeePayoutPeriodBlocks = 5 * 3600; // 1 hour with 200ms blocks
        address oracleKeystoreAddress = vm.envAddress("ORACLE_KEYSTORE_ADDRESS");
        require(oracleKeystoreAddress != address(0), "missing Oracle keystore address");

        address blockTrackerProxy = Upgrades.deployUUPSProxy(
            "BlockTracker.sol",
            abi.encodeCall(BlockTracker.initialize,
            (oracleKeystoreAddress, // oracleAccount_ param
            msg.sender)) // owner_ param
        );
        BlockTracker blockTracker = BlockTracker(payable(blockTrackerProxy));
        console.log("BlockTracker:", address(blockTracker));

        address bidderRegistryProxy = Upgrades.deployUUPSProxy(
            "BidderRegistry.sol",
            abi.encodeCall(BidderRegistry.initialize,
            (protocolFeeRecipient, // _protocolFeeRecipient param
            feePercent, // _feePercent param
            msg.sender, // _owner param
            address(blockTracker), // _blockTracker param
            protocolFeePayoutPeriodBlocks)) // _protocolFeePayoutPeriodBlocks param
        );
        BidderRegistry bidderRegistry = BidderRegistry(payable(bidderRegistryProxy));
        console.log("BidderRegistry:", address(bidderRegistry));

        address providerRegistryProxy = Upgrades.deployUUPSProxy(
            "ProviderRegistry.sol",
            abi.encodeCall(ProviderRegistry.initialize,
            (minStake, // _minStake param
            protocolFeeRecipient, // _protocolFeeRecipient param
            providerPenaltyPercent, // _feePercent param
            msg.sender, // _owner param
            withdrawalDelay, // _withdrawalDelay param
            protocolFeePayoutPeriodBlocks)) // _protocolFeePayoutPeriodBlocks param
        );
        ProviderRegistry providerRegistry = ProviderRegistry(payable(providerRegistryProxy));
        console.log("ProviderRegistry:", address(providerRegistry));

        address preconfCommitmentStoreProxy = Upgrades.deployUUPSProxy(
            "PreconfManager.sol",
            abi.encodeCall(PreconfManager.initialize,
            (address(providerRegistry), // _providerRegistry param
            address(bidderRegistry), // _bidderRegistry param
            address(0x0), // _oracleContract param, updated later in script. 
            msg.sender, // _owner param
            address(blockTracker), // _blockTracker param
            commitmentDispatchWindow)) // _commitmentDispatchWindow param
        );
        PreconfManager preconfManager = PreconfManager(payable(preconfCommitmentStoreProxy));
        console.log("PreconfManager:", address(preconfManager));

        providerRegistry.setPreconfManager(address(preconfManager));
        console.log("_ProviderRegistryWithPreconfManager:", address(preconfManager));

        bidderRegistry.setPreconfManager(address(preconfManager));
        console.log("_BidderRegistryWithPreconfManager:", address(preconfManager));

        address oracleProxy = Upgrades.deployUUPSProxy(
            "Oracle.sol",
            abi.encodeCall(Oracle.initialize,
            (address(preconfManager), // preConfContract_ param
            address(blockTracker), // blockTrackerContract_ param
            oracleKeystoreAddress, // oracleAcount_ param
            msg.sender)) // owner_ param
        );
        Oracle oracle = Oracle(payable(oracleProxy));
        console.log("Oracle:", address(oracle));

        preconfManager.updateOracleContract(address(oracle));
        console.log("_PreconfManagerWithOracle:", address(oracle));

<<<<<<< HEAD
        blockTracker.setProviderRegistry(address(providerRegistry));
=======
        (bool success, ) = payable(oracleKeystoreAddress).call{value: ORACLE_INITIAL_FUNDING}("");
        require(success, FailedToSendETHToOracle(oracleKeystoreAddress));
>>>>>>> 419e63f5

        vm.stopBroadcast();
    }
}<|MERGE_RESOLUTION|>--- conflicted
+++ resolved
@@ -104,12 +104,9 @@
         preconfManager.updateOracleContract(address(oracle));
         console.log("_PreconfManagerWithOracle:", address(oracle));
 
-<<<<<<< HEAD
         blockTracker.setProviderRegistry(address(providerRegistry));
-=======
         (bool success, ) = payable(oracleKeystoreAddress).call{value: ORACLE_INITIAL_FUNDING}("");
         require(success, FailedToSendETHToOracle(oracleKeystoreAddress));
->>>>>>> 419e63f5
 
         vm.stopBroadcast();
     }
