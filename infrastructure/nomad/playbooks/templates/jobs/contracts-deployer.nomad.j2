--- conflicted
+++ resolved
@@ -167,12 +167,8 @@
 
           find local/contracts -type f -name "._*.sol" -exec rm -f {} +
           chmod +x local/foundry.sh && local/foundry.sh
-<<<<<<< HEAD
-          chmod +x ${XDG_CONFIG_HOME}/.foundry/bin/foundryup && ${XDG_CONFIG_HOME}/.foundry/bin/foundryup -i nightly-e649e62f125244a3ef116be25dfdc81a2afbaf2a
-=======
           chmod +x ${XDG_CONFIG_HOME}/.foundry/bin/foundryup
           ${XDG_CONFIG_HOME}/.foundry/bin/foundryup -i nightly-e649e62f125244a3ef116be25dfdc81a2afbaf2a
->>>>>>> aeed062d
           export PATH="${XDG_CONFIG_HOME}/.foundry/bin:$PATH"
           chmod +x ${CONTRACT_REPO_ROOT_PATH}/entrypoint.sh
           echo ""
