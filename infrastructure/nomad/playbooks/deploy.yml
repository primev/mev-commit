- name: Deploy Cluster
  hosts: nomad_clients
  gather_facts: yes

  vars:
    datacenter: "dc1"
    build_artifacts: false
    build_templates: false
    aws_s3_bucket: "primev-infrastructure-artifacts"

  pre_tasks:
    - name: Determine the Architecture of the Target System
      ansible.builtin.set_fact:
        target_system_architecture: "{{ 'arm64' if ansible_architecture == 'aarch64' else 'amd64' }}"

    - name: Check Operating System of the Target System
      assert:
        that:
          - ansible_facts['os_family'] == "Debian"
        fail_msg: "This playbook only supports Debian systems."
        success_msg: "Operating system is supported."

    - name: Include Variables
      include_vars:
        file: vars.yml

    - name: Load AWS Caller Information
      amazon.aws.aws_caller_info:
      register: aws_caller_info
      delegate_to: localhost
      run_once: true
      become: true
      become_user: "{{ lookup('env', 'USER') }}"
      when: version is not defined or version == ''

    - name: Check AWS Caller Information
      ansible.builtin.assert:
        that:
          - aws_caller_info is defined
          - aws_caller_info.user_id is defined
          - aws_caller_info.user_id | length > 0
        fail_msg: "AWS caller information is invalid or empty."
        success_msg: "AWS caller information is valid."
      when: version is not defined or version == ''

    - name: Check Profile
      ansible.builtin.assert:
        that:
          - profile is defined
          - profile != ''
          - profile in profiles
        fail_msg: "The profile variable is not set correctly."
        success_msg: "The profile variable is set to: {{ profile }}."

    - name: Determine "{{ profile }}" Jobs Profile
      set_fact:
        jobs: >-
          {{
            lookup('vars', 'jobs')
            | selectattr('name', 'in', (profiles[profile].job_names | difference(['datadog-agent-logs-collector'] if no_logs_collection | default(false) else [])))
            | list
          }}

    - name: Determine Artifacts Build Version
      ansible.builtin.shell: |
        echo "$(git rev-parse --short HEAD)$(git diff --quiet && echo '-'$(date +%s) || echo '-dirty-'$(date +%s))"
      args:
        executable: bash
      register: artifacts_build_version
      delegate_to: localhost
      run_once: true
      changed_when: false
      when: version is not defined or version == ''

    - name: Set Artifacts Build Version
      set_fact:
        build_artifacts: true
        version: "{{ artifacts_build_version.stdout }}"
      when: version is not defined or version == ''

    - name: Determine Existing Scripts Artifact Version
      ansible.builtin.shell: |
        cat "{{ ansible_env.HOME }}/{{ profile }}/version.txt" 2>/dev/null || echo ""
      args:
        executable: bash
      register: existing_scripts_artifacts_version

    - name: Set Existing Scripts Artifact Version as Stale
      set_fact:
        build_templates: "{{ (existing_scripts_artifacts_version.stdout | trim) != version }}"
      when: existing_scripts_artifacts_version.stdout is defined

    - name: Deployment Info
      ansible.builtin.assert:
        that:
          - profile is defined
          - profile != ''
          - version is defined
          - version != ''
        fail_msg: |
          Invalid profile or version.
        success_msg: |
          Profile: {{ profile }}
          Version: {{ version }}
          Build Artifacts: {{ 'yes' if build_artifacts | default(false) else 'no' }}
          Build Templates: {{ 'yes' if build_templates | default(false) else 'no' }}

    - name: Ensure "{{ ansible_env.HOME }}/{{ profile }}" Directory Exists
      ansible.builtin.file:
        path: "{{ ansible_env.HOME }}/{{ profile }}"
        state: directory
        mode: "0744"
        recurse: yes

  tasks:
    - name: Build Artifacts Async
      ansible.builtin.shell: |
        DESTINATION_DIR="{{ goreleaser_dist_dir }}/{{ item.name }}" && mkdir -p ${DESTINATION_DIR}
        if [ "{{ item.name }}" == "contracts" ]; then
          tar -czvf "${DESTINATION_DIR}/contracts_{{ version }}.tar.gz" ./{{ item.path }}
        elif [ "{{ item.name }}" == "faucet-keystore" ]; then
          tar -czvf "${DESTINATION_DIR}/faucet_keystore_{{ version }}.tar.gz" -C ./{{ item.path }} .
        else
          cp ./{{ item.path }}/.goreleaser.yml ./{{ item.path }}/.goreleaser.tmp.yml
          yq -i "
            .builds[0].goos = [\"${GOOS}\"] |
            .builds[0].goarch = [\"${GOARCH}\"]
          " ./{{ item.path }}/.goreleaser.tmp.yml
          goreleaser release --config=./{{ item.path }}/.goreleaser.tmp.yml --clean --snapshot
          rm ./{{ item.path }}/.goreleaser.tmp.yml
        fi
      environment:
        GOOS: linux
        GOARCH: "{{ target_system_architecture }}"
        DIRTY_SUFFIX: "{{ version | regex_search('-.*') | default('') }}"
      args:
        chdir: "{{ playbook_dir }}/../../../"
        executable: bash
      loop: "{{ artifacts }}"
      loop_control:
        label: "{{ item.name }}"
      async: 600
      poll: 0
      delegate_to: localhost
      run_once: true
      register: build_artifacts_async
      when: build_artifacts

    - name: Wait for Build Artifacts Async to Complete
      ansible.builtin.async_status:
        jid: "{{ item.ansible_job_id }}"
      register: build_artifacts_async_result
      until: build_artifacts_async_result.finished
      retries: 200
      delay: 3
      loop: "{{ build_artifacts_async.results }}"
      loop_control:
        label: "{{ item.item.name }}"
      delegate_to: localhost
      run_once: true
      when: build_artifacts

    - name: Filter Artifacts for Upload
      ansible.builtin.find:
        paths: "{{ goreleaser_dist_dir }}"
<<<<<<< HEAD
        patterns: "*{{ version }}*_Linux_x86_64.tar.gz,contracts_{{ version }}.tar.gz,*{{ version }}_checksums.txt,faucet_keystore_{{ version }}.tar.gz"
=======
        patterns:
          - "*{{ version }}*_Linux_{{ ansible_architecture }}.tar.gz"
          - "contracts_{{ version }}.tar.gz"
          - "*{{ version }}_checksums.txt"
>>>>>>> 276d4506
        recurse: yes
      register: upload_artifacts
      delegate_to: localhost
      run_once: true
      when: build_artifacts

    - name: Upload Artifacts Async
      amazon.aws.aws_s3:
        bucket: "{{ aws_s3_bucket }}"
        object: "{{ item.path | basename }}"
        src: "{{ item.path }}"
        mode: put
        tags:
          AutoDelete: "true"
      loop: "{{ upload_artifacts.files }}"
      loop_control:
        label: "{{ item.path | basename }}"
      async: 1000
      poll: 0
      delegate_to: localhost
      run_once: true
      register: upload_artifacts_async
      when: (upload_artifacts.files | default([])) | length > 0 and build_artifacts

    - name: Wait for Upload Artifacts Async to Complete
      ansible.builtin.async_status:
        jid: "{{ item.ansible_job_id }}"
      register: upload_artifacts_async_result
      until: upload_artifacts_async_result.finished
      retries: 200
      delay: 5
      loop: "{{ upload_artifacts_async.results }}"
      loop_control:
        label: "{{ item.item.path | basename }}"
      delegate_to: localhost
      run_once: true
      when: (upload_artifacts.files | default([])) | length > 0 and build_artifacts

    - name: Cleanup Artifacts
      ansible.builtin.file:
        path: "{{ goreleaser_dist_dir }}"
        state: absent
      delegate_to: localhost
      run_once: true
      when: (upload_artifacts.files | default([])) | length > 0 and build_artifacts

    - name: Delete "version.txt"
      file:
        path: "{{ ansible_env.HOME }}/{{ profile }}/version.txt"
        state: absent
      when: build_templates is defined and build_templates

    - name: Build Templates
      ansible.builtin.template:
        src: "templates/jobs/{{ item.template }}"
        dest: "{{ ansible_env.HOME }}/{{ profile }}/{{ item.name }}.nomad"
      loop: "{{ jobs }}"
      loop_control:
        label: "{{ item.name }}"
      vars:
        job: "{{ item }}"
      when: build_templates is not defined or build_templates

    - name: Create "version.txt"
      copy:
        content: "{{ version }}"
        dest: "{{ ansible_env.HOME }}/{{ profile }}/version.txt"
      when: build_templates is not defined or build_templates

    - name: Purge Cluster
      ansible.builtin.shell: |
        nomad var purge "nomad/jobs"
        nomad system gc
      args:
        executable: bash

    - name: Deploy Jobs
      ansible.builtin.shell: |
        nomad run {{ ansible_env.HOME }}/{{ profile }}/{{ job.name }}.nomad
        JOB_TYPE=$(nomad job status -json "{{ job.name }}" | jq -r '.[0].Allocations[0].JobType')
        if [ "${JOB_TYPE}" = "batch" ]; then
          TIMEOUT=300
          START_TIME=$(date +%s)

          while true; do
            STATUS=$(nomad job status -json "{{ job.name }}" | jq -r '.[0].Allocations[0].ClientStatus')
            case "${STATUS}" in
              complete|dead|failed|stopped)
              break
              ;;
            esac

            CURRENT_TIME="$(date +%s)"
            ELAPSED_TIME="$(( CURRENT_TIME - START_TIME ))"
            [ ${ELAPSED_TIME} -ge ${TIMEOUT} ] && exit 1

            sleep 1
          done
        fi
      args:
        executable: bash
      loop: "{{ jobs }}"
      loop_control:
        label: "{{ item.name }}"
      vars:
        job: "{{ item }}"<|MERGE_RESOLUTION|>--- conflicted
+++ resolved
@@ -163,14 +163,11 @@
     - name: Filter Artifacts for Upload
       ansible.builtin.find:
         paths: "{{ goreleaser_dist_dir }}"
-<<<<<<< HEAD
-        patterns: "*{{ version }}*_Linux_x86_64.tar.gz,contracts_{{ version }}.tar.gz,*{{ version }}_checksums.txt,faucet_keystore_{{ version }}.tar.gz"
-=======
         patterns:
           - "*{{ version }}*_Linux_{{ ansible_architecture }}.tar.gz"
           - "contracts_{{ version }}.tar.gz"
           - "*{{ version }}_checksums.txt"
->>>>>>> 276d4506
+          - "faucet_keystore_{{ version }}.tar.gz"
         recurse: yes
       register: upload_artifacts
       delegate_to: localhost
