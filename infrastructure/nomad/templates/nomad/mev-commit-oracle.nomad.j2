#jinja2: trim_blocks:True, lstrip_blocks:True
job "{{ job.name }}" {
  datacenters = ["{{ datacenter }}"]

  meta {
    POSTGRESQL_MAIN_VERSION = "15"
    DB_NAME="mev_oracle"
    DB_USER="mev_oracle"
  }

  group "{{ job.name }}-group" {
    count = {{ job.count }}

    network {
      mode = "bridge"

      dns {
        servers = {{ (ansible_facts['dns']['nameservers'] + ['1.1.1.1']) | tojson }}
      }

      {% for port_name, port_details in job.ports[0].items() %}
      port "{{ port_name }}" {
        {% if port_details.get('static') %}
        static = {{ port_details['static'] }}
        {% endif %}
        {% if port_details.get('to') %}
        to = {{ port_details['to'] }}
        {% endif %}
      }
      {% endfor %}
    }

    {% for port_name in job.ports[0] %}
    service {
      name = "{{ job.name }}"
      port = "{{ port_name }}"
      tags = ["{{ port_name }}"]
      provider = "nomad"
    }
    {% endfor %}

    task "db" {
      driver = "exec"

      lifecycle {
        hook    = "prestart"
        sidecar = true
      }

      template {
        data = <<-EOH
          {%- raw %}
          PATH="/usr/lib/postgresql/{{env "NOMAD_META_POSTGRESQL_MAIN_VERSION"}}/bin:{{env "PATH"}}"
          PG_DATA="/local/pgdata-{{env "NOMAD_ALLOC_INDEX"}}"
          {% endraw %}
        EOH
        destination = "secrets/.env"
        env = true
      }

      template {
        data = <<-EOH
          #!/usr/bin/env bash

          {% raw %}
          {{- range nomadService "datadog-agent-logs-collector" }}
            {{ if contains "tcp" .Tags }}
          exec > >(nc {{ .Address }} {{ .Port }}) 2>&1
            {{ end }}
          {{- end }}

          if [ -d "${PG_DATA}" ]; then
              "Initialized and configured database found"
              postgres -D ${PG_DATA}
              exit $?
          fi

          mkdir -p /var/run/postgresql > /dev/null 2>&1
          pg_ctl initdb --silent --pgdata=${PG_DATA}
          postgres -D ${PG_DATA} &
          pid=$!
          until pg_isready --quiet --username=$USER --dbname=postgres; do
            echo "Waiting for PostgreSQL to start..."
            sleep 1
          done

          PASSWORD="{{ with secret "secret/data/mev-commit" }}{{ .Data.data.oracle_db_password }}{{ end }}"
          createuser --username=$USER --createdb ${NOMAD_META_DB_USER}
          createdb --username=${NOMAD_META_DB_USER} ${NOMAD_META_DB_NAME}
          psql --quiet \
               --username=${NOMAD_META_DB_USERNAME} \
               --dbname=${NOMAD_META_DB_NAME} \
               --command="ALTER USER ${NOMAD_META_DB_USER} WITH PASSWORD '${PASSWORD}'; \
                          GRANT ALL PRIVILEGES ON DATABASE ${NOMAD_META_DB_NAME} TO ${NOMAD_META_DB_USER};"
          echo "Database initialized and configured successfully"

          wait $pid
          {% endraw %}

        EOH
        destination = "local/run.sh"
        perms = "0755"
      }

      config {
        command = "bash"
        args = ["-c", "local/run.sh"]
      }
    }

    task "oracle" {
      driver = "exec"

      artifact {
        source = "https://primev-infrastructure-artifacts.s3.us-west-2.amazonaws.com/mev-commit-oracle_{{ version }}_Linux_x86_64.tar.gz"
      }

      artifact {
        source = "https://primev-infrastructure-artifacts.s3.us-west-2.amazonaws.com/keystore-generator_{{ version }}_Linux_x86_64.tar.gz"
      }

      template {
        data = <<-EOH
          KEYSTOREGEN_LOG_FMT="{{ job.env.get('log-format', 'json') }}"
          KEYSTOREGEN_LOG_TAGS="{{
            job.env['log-tags'].items() | map('join', ':') | join('; ')
            if job.env['log-tags'] is defined and job.env['log-tags']
            else 'service:' + job.name + '-{{ env "NOMAD_ALLOC_INDEX" }}'
          }}"
          MEV_ORACLE_LOG_FMT="{{ job.env.get('log-format', 'json') }}"
          MEV_ORACLE_LOG_TAGS="{{
            job.env['log-tags'].items() | map('join', ':') | join('; ')
            if job.env['log-tags'] is defined and job.env['log-tags']
            else 'service:' + job.name + '-{{ env "NOMAD_ALLOC_INDEX" }}'
          }}"
          MEV_ORACLE_LOG_LEVEL="{{ job.env.get('log-level', 'info') }}"
<<<<<<< HEAD
          MEV_ORACLE_LAGGERD_MODE="{{ job.env.get('laggerd-mode', '20') }}"
          MEV_ORACLE_L1_RPC_URL="{{ job.env['l1-rpc-url'] }}"
          MEV_ORACLE_PRECONF_CONTRACT_ADDR="{{ job.env['preconf-contract-address'] }}"
          MEV_ORACLE_BLOCKTRACKER_CONTRACT_ADDR="{{ job.env['blocktracker-contract-address'] }}"
          MEV_ORACLE_ORACLE_CONTRACT_ADDR="{{ job.env['oracle-contract-address'] }}"
          MEV_ORACLE_BIDDERREGISTRY_CONTRACT_ADDR="{{ job.env['bidder-registry-contract-address'] }}"
          MEV_ORACLE_PROVIDERREGISTRY_CONTRACT_ADDR="{{ job.env['provider-registry-contract-address'] }}"
=======
          MEV_ORACLE_LAGGERD_MODE="{{ job.env.get('laggerd-mode', '64') }}"
          MEV_ORACLE_L1_RPC_URL="{{ job.env['l1_rpc_url'] }}"
>>>>>>> 19f041d4
          {%- raw %}
          # MEV_ORACLE_KEYSTORE_PATH="/local/data-{{env "NOMAD_ALLOC_INDEX"}}/keystore"
          # MEV_ORACLE_KEYSTORE_PASSWORD="{{ with secret "secret/data/mev-commit" }}{{ .Data.data.oracle_keystore_password }}{{ end }}"
          MEV_ORACLE_PRIV_KEY_FILE = "/local/data-{{env "NOMAD_ALLOC_INDEX"}}/priv-key"
          {{- range nomadService "mev-commit-oracle" }}
            {{- if contains "http" .Tags }}
          MEV_ORACLE_HTTP_PORT="{{ .Port }}"
            {{- end }}
          {{- end }}
          {{- range nomadService "mev-commit-geth-bootnode1" }}
            {{- if contains "http" .Tags }}
          MEV_ORACLE_SETTLEMENT_RPC_URL="http://{{ .Address }}:{{ .Port }}"
            {{- end }}
            {{- if contains "ws" .Tags }}
          MEV_ORACLE_SETTLEMENT_WS_RPC_ENDPOINT="ws://{{ .Address}}:{{ .Port }}"
            {{- end }}
          {{- end }}
          {{- range nomadService "{% endraw %}{{ job.name }}{% raw %}" }}
            {{- if contains "db" .Tags }}
          MEV_ORACLE_PG_HOST="localhost"
          MEV_ORACLE_PG_PORT="{{ .Port }}"
          MEV_ORACLE_PG_USER="{{env "NOMAD_META_DB_USER"}}"
          MEV_ORACLE_PG_PASSWORD="{{ with secret "secret/data/mev-commit" }}{{ .Data.data.oracle_db_password }}{{ end }}"
          MEV_ORACLE_PG_DBNAME="{{env "NOMAD_META_DB_NAME"}}"
            {{- end }}
          {{- end }}
          {% endraw %}
        EOH
        destination = "secrets/.env"
        env = true
      }

      template {
        data = <<-EOH
          #!/usr/bin/env bash
          {%- raw %}
          {{- range nomadService "mev-commit-provider-node1" }}
            {{ if contains "http" .Tags }}
          TOPOLOGY=$(curl https://{{ .Address}}:{{ .Port }}/topology)
          PROVIDER_ETHEREUM_ADDRESS=$(echo ${TOPOLOGY} | jq -r '.self["Ethereum Address"]')
          export MEV_ORACLE_OVERRIDE_WINNERS=${PROVIDER_ETHEREUM_ADDRESS}
            {{ end }}
          {{- end }}
          {% endraw %}

          {%- raw %}
          {{- range nomadService "datadog-agent-logs-collector" }}
            {{ if contains "tcp" .Tags }}
          exec > >(nc {{ .Address }} {{ .Port }}) 2>&1
            {{ end }}
          {{- end }}
          {% endraw %}

          if [ ! -d "${MEV_ORACLE_KEYSTORE_PATH}" ]; then
            mkdir -p "${MEV_ORACLE_KEYSTORE_PATH}" > /dev/null 2>&1
            chmod +x local/keystore-generator
            local/keystore-generator generate \
              --keystore-dir "${MEV_ORACLE_KEYSTORE_PATH}" \
              --passphrase "${MEV_ORACLE_KEYSTORE_PASSWORD}"
          fi

          mkdir -p $(dirname "${MEV_ORACLE_PRIV_KEY_FILE}") > /dev/null 2>&1
          {%- raw %}
          echo {{ with secret "secret/data/mev-commit" }}{{ .Data.data.oracle_private_key }}{{ end }} > ${MEV_ORACLE_PRIV_KEY_FILE}
          {% endraw %}
          chmod +x local/mev-commit-oracle
          local/mev-commit-oracle start
        EOH
        destination = "local/run.sh"
        perms = "0755"
      }

      config {
        command = "bash"
        args = ["-c", "local/run.sh"]
      }
    }
  }
}<|MERGE_RESOLUTION|>--- conflicted
+++ resolved
@@ -134,18 +134,13 @@
             else 'service:' + job.name + '-{{ env "NOMAD_ALLOC_INDEX" }}'
           }}"
           MEV_ORACLE_LOG_LEVEL="{{ job.env.get('log-level', 'info') }}"
-<<<<<<< HEAD
+          MEV_ORACLE_PRECONF_CONTRACT_ADDR="{{ job.env['preconf_contract_address'] }}"
+          MEV_ORACLE_BLOCKTRACKER_CONTRACT_ADDR="{{ job.env['blocktracker_contract_address'] }}"
+          MEV_ORACLE_ORACLE_CONTRACT_ADDR="{{ job.env['oracle_contract_address'] }}"
+          MEV_ORACLE_BIDDERREGISTRY_CONTRACT_ADDR="{{ job.env['bidder_registry_contract_address'] }}"
+          MEV_ORACLE_PROVIDERREGISTRY_CONTRACT_ADDR="{{ job.env['provider_registry_contract_address'] }}"
           MEV_ORACLE_LAGGERD_MODE="{{ job.env.get('laggerd-mode', '20') }}"
-          MEV_ORACLE_L1_RPC_URL="{{ job.env['l1-rpc-url'] }}"
-          MEV_ORACLE_PRECONF_CONTRACT_ADDR="{{ job.env['preconf-contract-address'] }}"
-          MEV_ORACLE_BLOCKTRACKER_CONTRACT_ADDR="{{ job.env['blocktracker-contract-address'] }}"
-          MEV_ORACLE_ORACLE_CONTRACT_ADDR="{{ job.env['oracle-contract-address'] }}"
-          MEV_ORACLE_BIDDERREGISTRY_CONTRACT_ADDR="{{ job.env['bidder-registry-contract-address'] }}"
-          MEV_ORACLE_PROVIDERREGISTRY_CONTRACT_ADDR="{{ job.env['provider-registry-contract-address'] }}"
-=======
-          MEV_ORACLE_LAGGERD_MODE="{{ job.env.get('laggerd-mode', '64') }}"
           MEV_ORACLE_L1_RPC_URL="{{ job.env['l1_rpc_url'] }}"
->>>>>>> 19f041d4
           {%- raw %}
           # MEV_ORACLE_KEYSTORE_PATH="/local/data-{{env "NOMAD_ALLOC_INDEX"}}/keystore"
           # MEV_ORACLE_KEYSTORE_PASSWORD="{{ with secret "secret/data/mev-commit" }}{{ .Data.data.oracle_keystore_password }}{{ end }}"
