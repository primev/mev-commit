--- conflicted
+++ resolved
@@ -74,17 +74,12 @@
           MEV_COMMIT_HTTP_ADDR="{{ job.env.get('http-address', '0.0.0.0') }}"
           MEV_COMMIT_RPC_ADDR="{{ job.env.get('rpc-address', '0.0.0.0') }}"
           MEV_COMMIT_P2P_ADDR="{{ job.env.get('p2p-address', '0.0.0.0') }}"
-<<<<<<< HEAD
-          MEV_COMMIT_SERVER_TLS_CERTIFICATE="{{ job.env['tls-crt-file'] }}"
-          MEV_COMMIT_SERVER_TLS_PRIVATE_KEY="{{ job.env['tls-key-file'] }}"
-          MEV_COMMIT_PROVIDER_REGISTRY_ADDR="{{ job.env.get('provider-registry-contract-address') }}"
-          MEV_COMMIT_BIDDER_REGISTRY_ADDR="{{ job.env.get('bidder-registry-contract-address') }}"
-          MEV_COMMIT_PRECONF_ADDR="{{ job.env.get('preconf-contract-address') }}"
-          MEV_COMMIT_BLOCK_TRACKER_ADDR="{{ job.env.get('blocktracker-contract-address') }}"
-=======
           MEV_COMMIT_SERVER_TLS_CERTIFICATE="{{ job.env['tls_crt_file'] }}"
           MEV_COMMIT_SERVER_TLS_PRIVATE_KEY="{{ job.env['tls_key_file'] }}"
->>>>>>> 19f041d4
+          MEV_COMMIT_PROVIDER_REGISTRY_ADDR="{{ job.env.get('provider_registry_contract_address') }}"
+          MEV_COMMIT_BIDDER_REGISTRY_ADDR="{{ job.env.get('bidder_registry_contract_address') }}"
+          MEV_COMMIT_PRECONF_ADDR="{{ job.env.get('preconf_contract_address') }}"
+          MEV_COMMIT_BLOCK_TRACKER_ADDR="{{ job.env.get('blocktracker_contract_address') }}"
           {% if job.env['type'] == 'provider' %}
           MEV_COMMIT_NAT_ADDR="{{ job.env['nat_address'] }}"
           {%- raw %}
